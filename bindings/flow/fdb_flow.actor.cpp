--- conflicted
+++ resolved
@@ -33,14 +33,8 @@
 }
 
 ACTOR Future<Void> _test() {
-<<<<<<< HEAD
-	API *fdb = FDB::API::selectAPIVersion(600);
+	API *fdb = FDB::API::selectAPIVersion(610);
 	auto db = fdb->createDatabase();
-=======
-	API *fdb = FDB::API::selectAPIVersion(610);
-	auto c = fdb->createCluster( std::string() );
-	auto db = c->createDatabase();
->>>>>>> dbaaaac3
 	state Reference<Transaction> tr( new Transaction(db) );
 
 	// tr->setVersion(1);
