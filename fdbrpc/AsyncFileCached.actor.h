--- conflicted
+++ resolved
@@ -231,11 +231,6 @@
 		return filename;
 	}
 
-<<<<<<< HEAD
-	std::vector<AFCPage*> const& getFlushable() { return flushable; }
-
-=======
->>>>>>> ccb6cb55
 	void setRateControl(Reference<IRateControl> const& rc) override { rateControl = rc; }
 
 	Reference<IRateControl> const& getRateControl() override { return rateControl; }
@@ -307,11 +302,7 @@
 	AsyncFileCached(Reference<IAsyncFile> uncached, const std::string& filename, int64_t length,
 	                Reference<EvictablePageCache> pageCache)
 	  : uncached(uncached), filename(filename), length(length), prevLength(length), pageCache(pageCache),
-<<<<<<< HEAD
 	    currentTruncate(Void()), currentTruncateSize(0), rateControl(nullptr) {
-=======
-	    currentTruncate(Void()), currentTruncateSize(0) {
->>>>>>> ccb6cb55
 		if( !g_network->isSimulated() ) {
 			countFileCacheWrites.init(LiteralStringRef("AsyncFile.CountFileCacheWrites"), filename);
 			countFileCacheReads.init(LiteralStringRef("AsyncFile.CountFileCacheReads"), filename);
@@ -530,10 +521,6 @@
 
 			if (dirty) {
 				// Wait for rate control if it is set
-<<<<<<< HEAD
-				if (self->owner->getRateControl())
-					wait(self->owner->getRateControl()->getAllowance(1));
-=======
 				if (self->owner->getRateControl()) {
 					int allowance = 1;
 					// If I/O size is defined, wait for the calculated I/O quota
@@ -544,7 +531,6 @@
 					}
 					wait(self->owner->getRateControl()->getAllowance(allowance));
 				}
->>>>>>> ccb6cb55
 
 				if ( self->pageOffset + self->pageCache->pageSize > self->owner->length ) {
 					ASSERT(self->pageOffset < self->owner->length);
