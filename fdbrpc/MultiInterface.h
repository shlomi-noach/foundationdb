/*
 * MultiInterface.h
 *
 * This source file is part of the FoundationDB open source project
 *
 * Copyright 2013-2018 Apple Inc. and the FoundationDB project authors
 *
 * Licensed under the Apache License, Version 2.0 (the "License");
 * you may not use this file except in compliance with the License.
 * You may obtain a copy of the License at
 *
 *     http://www.apache.org/licenses/LICENSE-2.0
 *
 * Unless required by applicable law or agreed to in writing, software
 * distributed under the License is distributed on an "AS IS" BASIS,
 * WITHOUT WARRANTIES OR CONDITIONS OF ANY KIND, either express or implied.
 * See the License for the specific language governing permissions and
 * limitations under the License.
 */

#ifndef FLOW_MULTIINTERFACE_H
#define FLOW_MULTIINTERFACE_H
#pragma once

#include "flow/FastRef.h"
#include "fdbrpc/Locality.h"

#include <vector>

extern uint64_t debug_lastLoadBalanceResultEndpointToken;

template <class K, class V>
struct KVPair {
	// KVPair<K,V> is ordered only by K and described by V
	K k;
	V v;
	KVPair() {}
	KVPair( K const& k, V const& v ) : k(k), v(v) {}
	KVPair(K && k, V && v) : k(std::move(k)), v(std::move(v)) {}
};
template <class K, class V> bool operator < ( KVPair<K,V> const& l, KVPair<K,V> const& r ) { return l.k < r.k; }
template <class K, class V> bool operator < ( KVPair<K,V> const& l, K const& r ) { return l.k < r; }
template <class K, class V> bool operator < ( K const& l, KVPair<K,V> const& r ) { return l < r.k; }

template <class K, class V>
std::string describe( KVPair<K,V> const& p ) { return format("%d ", p.k) + describe(p.v); }

template <class T>
struct ReferencedInterface : public ReferenceCounted<ReferencedInterface<T>> {
	T interf;
	int8_t distance; // one of enum values in struct LBDistance
	std::string toString() const {
		return interf.toString();
	}
	ReferencedInterface(T const& interf, LocalityData const& locality = LocalityData()) : interf(interf) {
		distance = LBLocalityData<T>::Present ? loadBalanceDistance( locality, LBLocalityData<T>::getLocality( interf ), LBLocalityData<T>::getAddress( interf ) ) : LBDistance::DISTANT;
	}
	virtual ~ReferencedInterface() {}

	static bool sort_by_distance(Reference<ReferencedInterface<T>> r1, Reference<ReferencedInterface<T>> r2) {
		return r1->distance < r2->distance;
	}
};

template <class T>
struct AlternativeInfo {
	T interf;
	double probability;
	double cumulativeProbability;
	int processBusyTime;
	double lastUpdate;

	AlternativeInfo(T const& interf, double probability, double cumulativeProbability) : interf(interf), probability(probability), cumulativeProbability(cumulativeProbability), processBusyTime(-1), lastUpdate(0) {}

	bool operator < (double const& r) const {
		return cumulativeProbability < r;
	}
	bool operator <= (double const& r) const {
		return cumulativeProbability <= r;
	}
	bool operator == (double const& r) const {
		return cumulativeProbability == r;
	}
};

template <class T>
class ModelInterface : public ReferenceCounted<ModelInterface<T>> {
public:
	//If balanceOnRequests is true, the client will load balance based on the number of GRVs released by each proxy
	//If balanceOnRequests is false, the client will load balance based on the CPU usage of each proxy
	//Only requests which take from the GRV budget on the proxy should set balanceOnRequests to true
	ModelInterface( const vector<T>& v, bool balanceOnRequests ) : balanceOnRequests(balanceOnRequests) {
		for(int i = 0; i < v.size(); i++) {
			alternatives.push_back(AlternativeInfo(v[i], 1.0/v.size(), (i+1.0)/v.size()));
		}
		if(v.size()) {
			updater = recurring([this](){ updateProbabilities(); }, FLOW_KNOBS->BASIC_LOAD_BALANCE_UPDATE_RATE);
		}
	}

	int size() const { return alternatives.size(); }

	bool alwaysFresh() const {
		return LBLocalityData<T>::alwaysFresh();
	}

	int getBest() const {
		return std::lower_bound( alternatives.begin(), alternatives.end(), deterministicRandom()->random01() ) - alternatives.begin();
	}

	void updateRecent( int index, int processBusyTime ) {
		alternatives[index].processBusyTime = processBusyTime;
		alternatives[index].lastUpdate = now();
	}

	void updateProbabilities() {
		double totalBusy = 0;
		for(auto& it : alternatives) {
			int busyMetric = balanceOnRequests ? it.processBusyTime/FLOW_KNOBS->BASIC_LOAD_BALANCE_COMPUTE_PRECISION :
			  it.processBusyTime%FLOW_KNOBS->BASIC_LOAD_BALANCE_COMPUTE_PRECISION;
			totalBusy += busyMetric;
			if(now() - it.lastUpdate > FLOW_KNOBS->BASIC_LOAD_BALANCE_UPDATE_RATE/2.0) {
				return;
			}
		}

		if((balanceOnRequests && totalBusy < FLOW_KNOBS->BASIC_LOAD_BALANCE_MIN_REQUESTS*alternatives.size()) ||
		  (!balanceOnRequests && totalBusy < FLOW_KNOBS->BASIC_LOAD_BALANCE_COMPUTE_PRECISION*FLOW_KNOBS->BASIC_LOAD_BALANCE_MIN_CPU*alternatives.size())) {
			return;
		}
		
		double totalProbability = 0;
		for(auto& it : alternatives) {
			int busyMetric = balanceOnRequests ? it.processBusyTime/FLOW_KNOBS->BASIC_LOAD_BALANCE_COMPUTE_PRECISION : 
			  it.processBusyTime%FLOW_KNOBS->BASIC_LOAD_BALANCE_COMPUTE_PRECISION;
			it.probability += (1.0/alternatives.size()-(busyMetric/totalBusy))*FLOW_KNOBS->BASIC_LOAD_BALANCE_MAX_CHANGE;
			it.probability = std::max(it.probability, 1/(FLOW_KNOBS->BASIC_LOAD_BALANCE_MAX_PROB*alternatives.size()));
			it.probability = std::min(it.probability, FLOW_KNOBS->BASIC_LOAD_BALANCE_MAX_PROB/alternatives.size());
			totalProbability += it.probability;
		}

		for(auto& it : alternatives) {
			it.probability = it.probability/totalProbability;
		}

		totalProbability = 0;
		for(auto& it : alternatives) {
			totalProbability += it.probability;
			it.cumulativeProbability = totalProbability;
		}
		alternatives.back().cumulativeProbability = 1.0;
	}

	template <class F>
	F const& get( int index, F T::*member ) const {
		return alternatives[index].interf.*member;
	}

	T const& getInterface(int index) { return alternatives[index].interf; }
	UID getId( int index ) const { return alternatives[index].interf.id(); }

	virtual ~ModelInterface() {}

	std::string description() {
		return describe( alternatives );
	}
private:
	vector<AlternativeInfo<T>> alternatives;
	Future<Void> updater;
	bool balanceOnRequests;
};

template <class T>
class MultiInterface : public ReferenceCounted<MultiInterface<T>> {
	MultiInterface( const vector<T>& v, LocalityData const& locality = LocalityData() ) {
		//This version of MultInterface is no longer used, but was kept around because of templating
		ASSERT(false); 
	}

	virtual ~MultiInterface() {}
};

template <class T>
class MultiInterface<ReferencedInterface<T>> : public ReferenceCounted<MultiInterface<ReferencedInterface<T>>> {
public:
	MultiInterface( const std::vector<Reference<ReferencedInterface<T>>>& v ) : alternatives(v), bestCount(0) {
		deterministicRandom()->randomShuffle(alternatives);
		if ( LBLocalityData<T>::Present ) {
			std::stable_sort( alternatives.begin(), alternatives.end(), ReferencedInterface<T>::sort_by_distance );
		}
		if(size()) {
			for(int i = 1; i < alternatives.size(); i++) {
				if(alternatives[i]->distance > alternatives[0]->distance) {
					bestCount = i;
					return;
				}
			}
			bestCount = size();
		}
	}

	int size() const { return alternatives.size(); }
	int countBest() const {
		return bestCount;
	}
	LBDistance::Type bestDistance() const {
		if( !size() )
			return LBDistance::DISTANT;
		return (LBDistance::Type) alternatives[0]->distance;
	}
	bool alwaysFresh() const {
		return LBLocalityData<T>::alwaysFresh();
	}

	template <class F>
	F const& get( int index, F T::*member ) const {
		return alternatives[index]->interf.*member;
	}

	T const& getInterface(int index) { return alternatives[index]->interf; }
	UID getId( int index ) const { return alternatives[index]->interf.id(); }
	bool hasInterface(UID id) const {
		for (const auto& ref : alternatives) {
			if (ref->interf.id() == id) {
				return true;
			}
		}
		return false;
	}

	Reference<ReferencedInterface<T>>& operator[](int i) { return alternatives[i]; }

	const Reference<ReferencedInterface<T>>& operator[](int i) const { return alternatives[i]; }

	virtual ~MultiInterface() {}

	std::string description() {
		return describe( alternatives );
	}
private:
<<<<<<< HEAD
	std::vector<Reference<ReferencedInterface<T>>> alternatives;
	int16_t bestCount;
=======
	vector<Reference<ReferencedInterface<T>>> alternatives;
	int16_t bestCount; // The number of interfaces in the same location as alternatives[0]. The same location means
	                   // DC by default and machine if more than one alternatives are on the same machine).
>>>>>>> c128e59a
};

template <class Ar, class T> void load(Ar& ar, Reference<MultiInterface<T>>&) { ASSERT(false); }	//< required for Future<T>
template <class Ar, class T> void load(Ar& ar, Reference<ModelInterface<T>>&) { ASSERT(false); }	//< required for Future<T>

#endif<|MERGE_RESOLUTION|>--- conflicted
+++ resolved
@@ -238,14 +238,9 @@
 		return describe( alternatives );
 	}
 private:
-<<<<<<< HEAD
 	std::vector<Reference<ReferencedInterface<T>>> alternatives;
-	int16_t bestCount;
-=======
-	vector<Reference<ReferencedInterface<T>>> alternatives;
 	int16_t bestCount; // The number of interfaces in the same location as alternatives[0]. The same location means
 	                   // DC by default and machine if more than one alternatives are on the same machine).
->>>>>>> c128e59a
 };
 
 template <class Ar, class T> void load(Ar& ar, Reference<MultiInterface<T>>&) { ASSERT(false); }	//< required for Future<T>
