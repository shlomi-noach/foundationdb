/*
 * simulator.h
 *
 * This source file is part of the FoundationDB open source project
 *
 * Copyright 2013-2018 Apple Inc. and the FoundationDB project authors
 *
 * Licensed under the Apache License, Version 2.0 (the "License");
 * you may not use this file except in compliance with the License.
 * You may obtain a copy of the License at
 *
 *     http://www.apache.org/licenses/LICENSE-2.0
 *
 * Unless required by applicable law or agreed to in writing, software
 * distributed under the License is distributed on an "AS IS" BASIS,
 * WITHOUT WARRANTIES OR CONDITIONS OF ANY KIND, either express or implied.
 * See the License for the specific language governing permissions and
 * limitations under the License.
 */

#ifndef FLOW_SIMULATOR_H
#define FLOW_SIMULATOR_H
#pragma once

#include "flow/flow.h"
#include "flow/Histogram.h"
#include "fdbrpc/FailureMonitor.h"
#include "fdbrpc/Locality.h"
#include "fdbrpc/IAsyncFile.h"
#include "flow/TDMetric.actor.h"
#include <random>
#include "fdbrpc/ReplicationPolicy.h"

enum ClogMode { ClogDefault, ClogAll, ClogSend, ClogReceive };

class ISimulator : public INetwork {
public:
	ISimulator() : desiredCoordinators(1), physicalDatacenters(1), processesPerMachine(0), listenersPerProcess(1), isStopped(false), lastConnectionFailure(0), connectionFailuresDisableDuration(0), speedUpSimulation(false), allSwapsDisabled(false), backupAgents(WaitForType), drAgents(WaitForType), extraDB(NULL), allowLogSetKills(true), usableRegions(1) {}

	// Order matters!
	enum KillType { KillInstantly, InjectFaults, FailDisk, RebootAndDelete, RebootProcessAndDelete, Reboot, RebootProcess, None };

	enum BackupAgentType { NoBackupAgents, WaitForType, BackupToFile, BackupToDB };

	// Subclasses may subclass ProcessInfo as well
	struct MachineInfo;

	struct ProcessInfo : NonCopyable {
		const char* name;
		const char* coordinationFolder;
		const char* dataFolder;
		MachineInfo* machine;
		NetworkAddressList addresses;
		NetworkAddress address;
		LocalityData	locality;
		ProcessClass startingClass;
		TDMetricCollection tdmetrics;
		HistogramRegistry histograms;
		std::map<NetworkAddress, Reference<IListener>> listenerMap;
		bool failed;
		bool excluded;
		bool cleared;
		int64_t cpuTicks;
		bool rebooting;
		std::vector<flowGlobalType> globals;

		INetworkConnections *network;

		uint64_t fault_injection_r;
		double fault_injection_p1, fault_injection_p2;
		bool failedDisk;

		UID uid;

		ProcessInfo(const char* name, LocalityData locality, ProcessClass startingClass, NetworkAddressList addresses,
<<<<<<< HEAD
		            INetworkConnections* net, const char* dataFolder, const char* coordinationFolder)
		  : name(name), locality(locality), startingClass(startingClass), addresses(addresses),
		    address(addresses.address), dataFolder(dataFolder), network(net), coordinationFolder(coordinationFolder),
		    failed(false), excluded(false), cpuTicks(0), rebooting(false), fault_injection_p1(0), fault_injection_p2(0),
		    fault_injection_r(0), machine(0), cleared(false) {
			uid = deterministicRandom()->randomUniqueID();
		}
=======
					INetworkConnections *net, const char* dataFolder, const char* coordinationFolder )
			: name(name), locality(locality), startingClass(startingClass),
			  addresses(addresses), address(addresses.address), dataFolder(dataFolder),
			  network(net), coordinationFolder(coordinationFolder), failed(false), excluded(false), cpuTicks(0),
			  rebooting(false), fault_injection_p1(0), fault_injection_p2(0),
			  fault_injection_r(0), machine(0), cleared(false), failedDisk(false) {}
>>>>>>> ccb6cb55

		Future<KillType> onShutdown() { return shutdownSignal.getFuture(); }

		bool isReliable() const { return !failed && fault_injection_p1 == 0 && fault_injection_p2 == 0 && !failedDisk; }
		bool isAvailable() const { return !isExcluded() && isReliable(); }
		bool isExcluded() const { return excluded; }
		bool isCleared() const { return cleared; }
		std::string getReliableInfo() {
			std::stringstream ss;
			ss << "failed:" << failed << " fault_injection_p1:" << fault_injection_p1
			   << " fault_injection_p2:" << fault_injection_p2;
			return ss.str();
		}

		// Returns true if the class represents an acceptable worker
		bool isAvailableClass() const {
			switch (startingClass._class) {
				case ProcessClass::UnsetClass: return true;
				case ProcessClass::StorageClass: return true;
				case ProcessClass::TransactionClass: return true;
				case ProcessClass::ResolutionClass: return false;
				case ProcessClass::ProxyClass: return false;
				case ProcessClass::MasterClass: return false;
				case ProcessClass::TesterClass: return false;
				case ProcessClass::StatelessClass: return false;
				case ProcessClass::LogClass: return true;
				case ProcessClass::LogRouterClass: return false;
				case ProcessClass::ClusterControllerClass: return false;
				case ProcessClass::DataDistributorClass: return false;
				case ProcessClass::RatekeeperClass: return false;
				case ProcessClass::StorageCacheClass: return false;
				case ProcessClass::BackupClass: return false;
				default: return false;
			}
		}

		const Reference<IListener> getListener(const NetworkAddress& addr) {
			auto listener = listenerMap.find(addr);
			ASSERT( listener != listenerMap.end());
			return listener->second;
		}

		inline flowGlobalType global(int id) { return (globals.size() > id) ? globals[id] : NULL; };
		inline void setGlobal(size_t id, flowGlobalType v) { globals.resize(std::max(globals.size(),id+1)); globals[id] = v; };

		std::string toString() const {
			return format(
			    "name: %s address: %s zone: %s datahall: %s class: %s excluded: %d cleared: %d", name,
			    formatIpPort(addresses.address.ip, addresses.address.port).c_str(),
			    (locality.zoneId().present() ? locality.zoneId().get().printable().c_str() : "[unset]"),
			    (locality.dataHallId().present() ? locality.dataHallId().get().printable().c_str() : "[unset]"),
			    startingClass.toString().c_str(), excluded, cleared);
		}

		// Members not for external use
		Promise<KillType> shutdownSignal;
	};

	struct MachineInfo {
		ProcessInfo* machineProcess;
		std::vector<ProcessInfo*> processes;
		std::map<std::string, Future<Reference<IAsyncFile>>> openFiles;
		std::set<std::string> deletingFiles;
		std::set<std::string> closingFiles;
		Optional<Standalone<StringRef>>	machineId;

		MachineInfo() : machineProcess(0) {}
	};

	ProcessInfo* getProcess( Endpoint const& endpoint ) { return getProcessByAddress(endpoint.getPrimaryAddress()); }
	ProcessInfo* getCurrentProcess() { return currentProcess; }
	virtual Future<Void> onProcess( ISimulator::ProcessInfo *process, TaskPriority taskID = TaskPriority::Zero ) = 0;
	virtual Future<Void> onMachine( ISimulator::ProcessInfo *process, TaskPriority taskID = TaskPriority::Zero ) = 0;

	virtual ProcessInfo* newProcess(const char* name, IPAddress ip, uint16_t port, bool sslEnabled, uint16_t listenPerProcess,
	                                LocalityData locality, ProcessClass startingClass, const char* dataFolder,
	                                const char* coordinationFolder) = 0;
	virtual void killProcess( ProcessInfo* machine, KillType ) = 0;
	virtual void rebootProcess(Optional<Standalone<StringRef>> zoneId, bool allProcesses ) = 0;
	virtual void rebootProcess( ProcessInfo* process, KillType kt ) = 0;
	virtual void killInterface( NetworkAddress address, KillType ) = 0;
	virtual bool killMachine(Optional<Standalone<StringRef>> machineId, KillType kt, bool forceKill = false, KillType* ktFinal = NULL) = 0;
	virtual bool killZone(Optional<Standalone<StringRef>> zoneId, KillType kt, bool forceKill = false, KillType* ktFinal = NULL) = 0;
	virtual bool killDataCenter(Optional<Standalone<StringRef>> dcId, KillType kt, bool forceKill = false, KillType* ktFinal = NULL) = 0;
	//virtual KillType getMachineKillState( UID zoneID ) = 0;
	virtual bool canKillProcesses(std::vector<ProcessInfo*> const& availableProcesses, std::vector<ProcessInfo*> const& deadProcesses, KillType kt, KillType* newKillType) const = 0;
	virtual bool isAvailable() const = 0;
	virtual bool datacenterDead(Optional<Standalone<StringRef>> dcId) const = 0;
	virtual void displayWorkers() const;

	virtual void addRole(NetworkAddress const& address, std::string const& role) {
		roleAddresses[address][role] ++;
		TraceEvent("RoleAdd").detail("Address", address).detail("Role", role).detail("NumRoles", roleAddresses[address].size()).detail("Value", roleAddresses[address][role]);
	}

	virtual void removeRole(NetworkAddress const& address, std::string const& role) {
		auto addressIt = roleAddresses.find(address);
		if (addressIt != roleAddresses.end()) {
			auto rolesIt = addressIt->second.find(role);
			if (rolesIt != addressIt->second.end()) {
				if (rolesIt->second > 1) {
					rolesIt->second --;
					TraceEvent("RoleRemove").detail("Address", address).detail("Role", role).detail("NumRoles", addressIt->second.size()).detail("Value", rolesIt->second).detail("Result", "Decremented Role");
				}
				else {
					addressIt->second.erase(rolesIt);
					if (addressIt->second.size()) {
						TraceEvent("RoleRemove").detail("Address", address).detail("Role", role).detail("NumRoles", addressIt->second.size()).detail("Value", 0).detail("Result", "Removed Role");
					}
					else {
						roleAddresses.erase(addressIt);
						TraceEvent("RoleRemove").detail("Address", address).detail("Role", role).detail("NumRoles", 0).detail("Value", 0).detail("Result", "Removed Address");
					}
				}
			}
			else {
				TraceEvent(SevWarn,"RoleRemove").detail("Address", address).detail("Role", role).detail("Result", "Role Missing");
			}
		}
		else {
			TraceEvent(SevWarn,"RoleRemove").detail("Address", address).detail("Role", role).detail("Result", "Address Missing");
		}
	}

	virtual std::string getRoles(NetworkAddress const& address, bool skipWorkers = true) const {
		auto addressIt = roleAddresses.find(address);
		std::string roleText;
		if (addressIt != roleAddresses.end()) {
			for (auto& roleIt : addressIt->second) {
				if ((!skipWorkers) || (roleIt.first != "Worker"))
					roleText += roleIt.first + ((roleIt.second > 1) ? format("-%d ", roleIt.second) : " ");
			}
		}
		if (roleText.empty())
				roleText = "[unset]";
		return roleText;
	}

	virtual void clearAddress(NetworkAddress const& address) {
		clearedAddresses[address]++;
		TraceEvent("ClearAddress").detail("Address", address).detail("Value", clearedAddresses[address]);
	}
	virtual bool isCleared(NetworkAddress const& address) const {
		return clearedAddresses.find(address) != clearedAddresses.end();
	}

	virtual void excludeAddress(NetworkAddress const& address) {
		excludedAddresses[address]++;
		TraceEvent("ExcludeAddress").detail("Address", address).detail("Value", excludedAddresses[address]);
	}

	virtual void includeAddress(NetworkAddress const& address) {
		auto addressIt = excludedAddresses.find(address);
		if (addressIt != excludedAddresses.end()) {
			if (addressIt->second > 1) {
				addressIt->second --;
				TraceEvent("IncludeAddress").detail("Address", address).detail("Value", addressIt->second).detail("Result", "Decremented");
			}
			else {
				excludedAddresses.erase(addressIt);
				TraceEvent("IncludeAddress").detail("Address", address).detail("Value", 0).detail("Result", "Removed");
			}
		}
		else {
			TraceEvent(SevWarn,"IncludeAddress").detail("Address", address).detail("Result", "Missing");
		}
	}
	virtual void includeAllAddresses() {
		TraceEvent("IncludeAddressAll").detail("AddressTotal", excludedAddresses.size());
		excludedAddresses.clear();
	}
	virtual bool isExcluded(NetworkAddress const& address) const {
		return excludedAddresses.find(address) != excludedAddresses.end();
	}

	virtual void disableSwapToMachine(Optional<Standalone<StringRef>> zoneId ) {
		swapsDisabled.insert(zoneId);
	}
	virtual void enableSwapToMachine(Optional<Standalone<StringRef>> zoneId ) {
		swapsDisabled.erase(zoneId);
		allSwapsDisabled = false;
	}
	virtual bool canSwapToMachine(Optional<Standalone<StringRef>> zoneId ) {
		return swapsDisabled.count( zoneId ) == 0 && !allSwapsDisabled && !extraDB;
	}
	virtual void enableSwapsToAll() {
		swapsDisabled.clear();
		allSwapsDisabled = false;
	}
	virtual void disableSwapsToAll() {
		swapsDisabled.clear();
		allSwapsDisabled = true;
	}

	virtual void clogInterface(const IPAddress& ip, double seconds, ClogMode mode = ClogDefault) = 0;
	virtual void clogPair(const IPAddress& from, const IPAddress& to, double seconds) = 0;
	virtual std::vector<ProcessInfo*> getAllProcesses() const = 0;
	virtual ProcessInfo* getProcessByAddress( NetworkAddress const& address ) = 0;
	virtual MachineInfo* getMachineByNetworkAddress(NetworkAddress const& address) = 0;
	virtual MachineInfo* getMachineById(Optional<Standalone<StringRef>> const& machineId) = 0;
	virtual void run() {}
	virtual void destroyProcess( ProcessInfo *p ) = 0;
	virtual void destroyMachine(Optional<Standalone<StringRef>> const& machineId ) = 0;

	int desiredCoordinators;
	int physicalDatacenters;
	int processesPerMachine;
	int listenersPerProcess;
	std::set<NetworkAddress> protectedAddresses;
	std::map<NetworkAddress, ProcessInfo*> currentlyRebootingProcesses;
	class ClusterConnectionString* extraDB;
	Reference<IReplicationPolicy> storagePolicy;
	Reference<IReplicationPolicy> tLogPolicy;
	int32_t tLogWriteAntiQuorum;
	Optional<Standalone<StringRef>> primaryDcId;
	Reference<IReplicationPolicy> remoteTLogPolicy;
	int32_t usableRegions;
	std::string disablePrimary;
	std::string disableRemote;
	std::string originalRegions;
	bool allowLogSetKills;
	Optional<Standalone<StringRef>> remoteDcId;
	bool hasSatelliteReplication;
	Reference<IReplicationPolicy> satelliteTLogPolicy;
	Reference<IReplicationPolicy> satelliteTLogPolicyFallback;
	int32_t satelliteTLogWriteAntiQuorum;
	int32_t satelliteTLogWriteAntiQuorumFallback;
	std::vector<Optional<Standalone<StringRef>>> primarySatelliteDcIds;
	std::vector<Optional<Standalone<StringRef>>> remoteSatelliteDcIds;

	//Used by workloads that perform reconfigurations
	int testerCount;
	std::string connectionString;

	bool isStopped;
	double lastConnectionFailure;
	double connectionFailuresDisableDuration;
	bool speedUpSimulation;
	BackupAgentType backupAgents;
	BackupAgentType drAgents;

	virtual flowGlobalType global(int id) { return getCurrentProcess()->global(id); };
	virtual void setGlobal(size_t id, flowGlobalType v) { getCurrentProcess()->setGlobal(id,v); };

	virtual void disableFor(const std::string& desc, double time) {
		disabledMap[desc] = time;
	}

	virtual double checkDisabled(const std::string& desc) const
	{
		auto iter = disabledMap.find(desc);
		if (iter != disabledMap.end()) {
			return iter->second;
		}
		return 0;
	}

	static thread_local ProcessInfo* currentProcess;
protected:
	Mutex mutex;

private:
	std::set<Optional<Standalone<StringRef>>> swapsDisabled;
	std::map<NetworkAddress, int> excludedAddresses;
	std::map<NetworkAddress, int> clearedAddresses;
	std::map<NetworkAddress, std::map<std::string, int>> roleAddresses;
	std::map<std::string, double> disabledMap;
	bool allSwapsDisabled;
};

// Quickly make existing code work that expects g_simulator to be of class type (not a pointer)
extern ISimulator* g_pSimulator;
#define g_simulator (*g_pSimulator)

void startNewSimulator();

//Parameters used to simulate disk performance
struct DiskParameters : ReferenceCounted<DiskParameters> {
	double nextOperation;
	int64_t iops;
	int64_t bandwidth;

	DiskParameters(int64_t iops, int64_t bandwidth) : nextOperation(0), iops(iops), bandwidth(bandwidth) { }
};

//Simulates delays for performing operations on disk
extern Future<Void> waitUntilDiskReady(Reference<DiskParameters> parameters, int64_t size, bool sync = false);


class Sim2FileSystem : public IAsyncFileSystem {
public:
	// Opens a file for asynchronous I/O
	virtual Future< Reference<class IAsyncFile> > open( std::string filename, int64_t flags, int64_t mode );

	// Deletes the given file.  If mustBeDurable, returns only when the file is guaranteed to be deleted even after a power failure.
	virtual Future< Void > deleteFile( std::string filename, bool mustBeDurable );

	virtual Future< std::time_t > lastWriteTime( std::string filename );

	Sim2FileSystem() {}

	virtual ~Sim2FileSystem() {}

	static void newFileSystem();
};

#endif<|MERGE_RESOLUTION|>--- conflicted
+++ resolved
@@ -73,22 +73,13 @@
 		UID uid;
 
 		ProcessInfo(const char* name, LocalityData locality, ProcessClass startingClass, NetworkAddressList addresses,
-<<<<<<< HEAD
 		            INetworkConnections* net, const char* dataFolder, const char* coordinationFolder)
 		  : name(name), locality(locality), startingClass(startingClass), addresses(addresses),
 		    address(addresses.address), dataFolder(dataFolder), network(net), coordinationFolder(coordinationFolder),
 		    failed(false), excluded(false), cpuTicks(0), rebooting(false), fault_injection_p1(0), fault_injection_p2(0),
-		    fault_injection_r(0), machine(0), cleared(false) {
+		    fault_injection_r(0), machine(0), cleared(false), failedDisk(false) {
 			uid = deterministicRandom()->randomUniqueID();
 		}
-=======
-					INetworkConnections *net, const char* dataFolder, const char* coordinationFolder )
-			: name(name), locality(locality), startingClass(startingClass),
-			  addresses(addresses), address(addresses.address), dataFolder(dataFolder),
-			  network(net), coordinationFolder(coordinationFolder), failed(false), excluded(false), cpuTicks(0),
-			  rebooting(false), fault_injection_p1(0), fault_injection_p2(0),
-			  fault_injection_r(0), machine(0), cleared(false), failedDisk(false) {}
->>>>>>> ccb6cb55
 
 		Future<KillType> onShutdown() { return shutdownSignal.getFuture(); }
 
