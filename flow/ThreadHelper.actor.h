--- conflicted
+++ resolved
@@ -204,9 +204,6 @@
 		}
 	}
 
-<<<<<<< HEAD
-	ThreadSingleAssignmentVarBase() : status(Unset), callback(nullptr), valueReferenceCount(0) {} //, referenceCount(1) {}
-=======
 	void blockUntilReadyCheckOnMainThread() {
 		if (!isReady()) {
 			if (g_network->isOnMainThread()) {
@@ -217,7 +214,6 @@
 	}
 
 	ThreadSingleAssignmentVarBase() : status(Unset), callback(NULL), valueReferenceCount(0) {} //, referenceCount(1) {}
->>>>>>> 48ed8861
 	~ThreadSingleAssignmentVarBase() {
 		this->mutex.assertNotEntered();
 
@@ -323,21 +319,12 @@
 	}
 
 	virtual void cancel() {
-<<<<<<< HEAD
-		// Cancels the action and decrements the reference count by 1
-		// The if statement is just an optimization. It's ok if we take the wrong path due to a race
-		if(isReadyUnsafe())
-			delref();
-		else
-			onMainThreadVoid( [this](){ this->cancelFuture.cancel(); this->delref(); }, nullptr );
-=======
 		onMainThreadVoid(
 		    [this]() {
 			    this->cancelFuture.cancel();
 			    this->delref();
 		    },
 		    nullptr);
->>>>>>> 48ed8861
 	}
 
 	void releaseMemory() {
