--- conflicted
+++ resolved
@@ -343,11 +343,7 @@
 	}
 }
 
-<<<<<<< HEAD
 void Knobs::trace() const {
-=======
-void Knobs::trace() {
->>>>>>> 58550f9e
 	for (auto& k : double_knobs)
 		TraceEvent("Knob").detail("Name", k.first.c_str()).detail("Value", *k.second);
 	for (auto& k : int_knobs)
