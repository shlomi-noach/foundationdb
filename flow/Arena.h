/*
 * Arena.h
 *
 * This source file is part of the FoundationDB open source project
 *
 * Copyright 2013-2018 Apple Inc. and the FoundationDB project authors
 *
 * Licensed under the Apache License, Version 2.0 (the "License");
 * you may not use this file except in compliance with the License.
 * You may obtain a copy of the License at
 *
 *     http://www.apache.org/licenses/LICENSE-2.0
 *
 * Unless required by applicable law or agreed to in writing, software
 * distributed under the License is distributed on an "AS IS" BASIS,
 * WITHOUT WARRANTIES OR CONDITIONS OF ANY KIND, either express or implied.
 * See the License for the specific language governing permissions and
 * limitations under the License.
 */

#ifndef FLOW_ARENA_H
#define FLOW_ARENA_H
#include <array>
#include <iterator>
#pragma once

#include "flow/FastAlloc.h"
#include "flow/FastRef.h"
#include "flow/Error.h"
#include "flow/Trace.h"
#include "flow/ObjectSerializerTraits.h"
#include "flow/FileIdentifier.h"
#include <algorithm>
#include <stdint.h>
#include <string>
#include <cstring>
#include <limits>
#include <optional>
#include <set>
#include <type_traits>
#include <sstream>

// TrackIt is a zero-size class for tracking constructions, destructions, and assignments of instances
// of a class.  Just inherit TrackIt<T> from T to enable tracking of construction and destruction of
// T, and use the TRACKIT_ASSIGN(rhs) macro in any operator= definitions to enable assignment tracking.
//
// TrackIt writes to standard output because the trace log isn't available early in execution
// so applying TrackIt to StringRef or VectorRef, for example, would a segfault using the trace log.
//
// The template parameter enables TrackIt to be inherited multiple times in the ancestry
// of a class without producing an "inaccessible due to ambiguity" error.
template<class T>
struct TrackIt {
	typedef TrackIt<T> TrackItType;
	// Put TRACKIT_ASSIGN into any operator= functions for which you want assignments tracked
	#define TRACKIT_ASSIGN(o) *(TrackItType *)this = *(TrackItType *)&(o)

	// The type name T is in the TrackIt output so that objects that inherit TrackIt multiple times
	// can be tracked propertly, otherwise the create and delete addresses appear duplicative.
	// This function returns just the string "T]" parsed from the __PRETTY_FUNCTION__ macro.  There
	// doesn't seem to be a better portable way to do this.
	static const char * __trackit__type() {
		const char *s = __PRETTY_FUNCTION__ + sizeof(__PRETTY_FUNCTION__);
		while(*--s != '=');
		return s + 2;
	}

	TrackIt() {
		printf("TrackItCreate\t%s\t%p\t%s\n", __trackit__type(), this, platform::get_backtrace().c_str());
	}
	TrackIt(const TrackIt &o) : TrackIt() {}
	TrackIt(const TrackIt &&o) : TrackIt() {}
	TrackIt & operator=(const TrackIt &o) {
		printf("TrackItAssigned\t%s\t%p<%p\t%s\n", __trackit__type(), this, &o, platform::get_backtrace().c_str());
		return *this;
	}
	TrackIt & operator=(const TrackIt &&o) {
		return *this = (const TrackIt &)o;
	}
	~TrackIt() {
		printf("TrackItDestroy\t%s\t%p\n", __trackit__type(), this);
	}
};

class NonCopyable
{
  protected:
	NonCopyable () {}
	~NonCopyable () {} /// Protected non-virtual destructor
  private:
	NonCopyable (const NonCopyable &);
	NonCopyable & operator = (const NonCopyable &);
};

// An Arena is a custom allocator that consists of a set of ArenaBlocks.  Allocation is performed by bumping a pointer
// on the most recent ArenaBlock until the block is unable to service the next allocation request.  When the current
// ArenaBlock is full, a new (larger) one is added to the Arena.  Deallocation is not directly supported.  Instead,
// memory is freed by deleting the entire Arena at once. See flow/README.md for details on using Arenas.
class Arena {
public:
	Arena();
	explicit Arena(size_t reservedSize);
	//~Arena();
	Arena(const Arena&);
	Arena(Arena&& r) noexcept;
	Arena& operator=(const Arena&);
	Arena& operator=(Arena&&) noexcept;

	void dependsOn(const Arena& p);
	size_t getSize() const;

	bool hasFree(size_t size, const void* address);

	friend void* operator new ( size_t size, Arena& p );
	friend void* operator new[] ( size_t size, Arena& p );

	bool sameArena(const Arena& other) const {
		return impl.getPtr() == other.impl.getPtr();
	}

private:
	Reference<struct ArenaBlock> impl;
};

template<>
struct scalar_traits<Arena> : std::true_type {
	constexpr static size_t size = 0;
	template <class Context>
	static void save(uint8_t*, const Arena&, Context&) {}
	// Context is an arbitrary type that is plumbed by reference throughout
	// the load call tree.
	template <class Context>
	static void load(const uint8_t*, Arena& arena, Context& context) {
		context.addArena(arena);
	}
};

struct ArenaBlockRef {
	ArenaBlock* next;
	uint32_t nextBlockOffset;
};

struct ArenaBlock : NonCopyable, ThreadSafeReferenceCounted<ArenaBlock>
{
	enum {
		SMALL = 64,
		LARGE = 8193 // If size == used == LARGE, then use hugeSize, hugeUsed
	};

	enum { NOT_TINY = 255, TINY_HEADER = 6 };

	// int32_t referenceCount;	  // 4 bytes (in ThreadSafeReferenceCounted)
	uint8_t tinySize, tinyUsed;   // If these == NOT_TINY, use bigSize, bigUsed instead
	// if tinySize != NOT_TINY, following variables aren't used
	uint32_t bigSize, bigUsed;	  // include block header
	uint32_t nextBlockOffset;

	void addref();
	void delref();
	bool isTiny() const;
	int size() const;
	int used() const;
	int unused() const;
	const void* getData() const;
	const void* getNextData() const;
	size_t totalSize();
	// just for debugging:
	void getUniqueBlocks(std::set<ArenaBlock*>& a);
	int addUsed(int bytes);
	void makeReference(ArenaBlock* next);
	static void dependOn(Reference<ArenaBlock>& self, ArenaBlock* other);
	static void* allocate(Reference<ArenaBlock>& self, int bytes);
	// Return an appropriately-sized ArenaBlock to store the given data
	static ArenaBlock* create(int dataSize, Reference<ArenaBlock>& next);
	void destroy();
	void destroyLeaf();

private:
	static void* operator new(size_t s); // not implemented
};

inline void* operator new ( size_t size, Arena& p ) {
	UNSTOPPABLE_ASSERT( size < std::numeric_limits<int>::max() );
	return ArenaBlock::allocate( p.impl, (int)size );
}
inline void operator delete( void*, Arena& p ) {}
inline void* operator new[] ( size_t size, Arena& p ) {
	UNSTOPPABLE_ASSERT( size < std::numeric_limits<int>::max() );
	return ArenaBlock::allocate( p.impl, (int)size );
}
inline void operator delete[]( void*, Arena& p ) {}

template <class Archive>
inline void load( Archive& ar, Arena& p ) {
	p = ar.arena();
}
template <class Archive>
inline void save( Archive& ar, const Arena& p ) {
	// No action required
}

// Optional is a wrapper for std::optional. There
// are two primary reasons to use this wrapper instead
// of using std::optional directly:
//
// 1) Legacy: A lot of code was written using Optional before
//    std::optional was available.
// 2) When you call get but no value is present Optional gives an
//    assertion failure. std::optional, on the other hand, would
//    throw std::bad_optional_access. It is easier to debug assertion
//    failures, and FDB generally does not handle std exceptions, so
//    assertion failures are preferable. This is the main reason we
//    don't intend to use std::optional directly.
template <class T>
class Optional : public ComposedIdentifier<T, 4> {
public:
	Optional() = default;

	template <class U>
	Optional(const U& t) : impl(std::in_place, t) {}

	/* This conversion constructor was nice, but combined with the prior constructor it means that Optional<int> can be converted to Optional<Optional<int>> in the wrong way
	(a non-present Optional<int> converts to a non-present Optional<Optional<int>>).
	Use .castTo<>() instead.
	template <class S> Optional(const Optional<S>& o) : valid(o.present()) { if (valid) new (&value) T(o.get()); } */

	Optional(Arena& a, const Optional<T>& o) {
		if (o.present()) impl = std::make_optional<T>(a, o.get());
	}
	int expectedSize() const { return present() ? get().expectedSize() : 0; }

	template <class R> Optional<R> castTo() const {
		return map<R>([](const T& v){ return (R)v; });
	}

	template <class R> Optional<R> map(std::function<R(T)> f) const {
		if (present()) {
			return Optional<R>(f(get()));
		}
		else {
			return Optional<R>();
		}
	}

	bool present() const { return impl.has_value(); }
	T& get() {
		UNSTOPPABLE_ASSERT(impl.has_value());
		return impl.value();
	}
	T const& get() const {
		UNSTOPPABLE_ASSERT(impl.has_value());
		return impl.value();
	}
	T orDefault(T const& default_value) const { return impl.value_or(default_value); }

	// Spaceship operator.  Treats not-present as less-than present.
	int compare(Optional const & rhs) const {
		if(present() == rhs.present()) {
			return present() ? get().compare(rhs.get()) : 0;
		}
		return present() ? 1 : -1;
	}

	bool operator==(Optional const& o) const { return impl == o.impl; }
	bool operator != (Optional const& o) const {
		return !(*this == o);
	}
	// Ordering: If T is ordered, then Optional() < Optional(t) and (Optional(u)<Optional(v))==(u<v)
	bool operator<(Optional const& o) const { return impl < o.impl; }

	void reset() { impl.reset(); }

private:
	std::optional<T> impl;
};

template <class Archive, class T>
inline void load(Archive& ar, Optional<T>& value) {
	bool valid;
	ar >> valid;
	if (valid) {
		T t;
		ar >> t;
		value = Optional<T>(t);
	} else {
		value.reset();
	}
}

template <class Archive, class T>
inline void save(Archive& ar, const Optional<T>& value) {
	ar << value.present();
	if (value.present()) {
		ar << value.get();
	}
}

template<class T>
struct Traceable<Optional<T>> : std::conditional<Traceable<T>::value, std::true_type, std::false_type>::type {
	static std::string toString(const Optional<T>& value) {
		return value.present() ? Traceable<T>::toString(value.get()) : "[not set]";
	}
};

template<class T>
struct union_like_traits<Optional<T>> : std::true_type {
	using Member = Optional<T>;
	using alternatives = pack<T>;

	template <class Context>
	static uint8_t index(const Member& variant, Context&) { return 0; }
	template <class Context>
	static bool empty(const Member& variant, Context&) { return !variant.present(); }

	template <int i, class Context>
	static const T& get(const Member& variant, Context&) {
		static_assert(i == 0);
		return variant.get();
	}

	template <size_t i, class U, class Context>
	static void assign(Member& member, const U& t, Context&) {
		member = t;
	}
};

//#define STANDALONE_ALWAYS_COPY

template <class T>
class Standalone : private Arena, public T {
public:
	// T must have no destructor
	Arena& arena() { return *(Arena*)this; }
	const Arena& arena() const { return *(const Arena*)this; }

	T& contents() { return *(T*)this; }
	T const& contents() const { return *(T const*)this; }

	Standalone() {}
	Standalone( const T& t ) : Arena( t.expectedSize() ), T( arena(), t ) {}
	Standalone<T>& operator=( const T& t ) {
		Arena old = std::move( arena() );	// We want to defer the destruction of the arena until after we have copied t, in case it cross-references our previous value
		*(Arena*)this = Arena(t.expectedSize());
		*(T*)this = T( arena(), t );
		return *this;
	}

// Always-copy mode was meant to make alloc instrumentation more useful by making allocations occur at the final resting place of objects leaked
// It doesn't actually work because some uses of Standalone things assume the object's memory will not change on copy or assignment
#ifdef STANDALONE_ALWAYS_COPY
	// Treat Standalone<T>'s as T's in construction and assignment so the memory is copied
	Standalone( const T& t, const Arena& arena ) : Standalone(t) {}
	Standalone( const Standalone<T> & t ) : Standalone((T const&)t) {}
	Standalone( const Standalone<T> && t ) : Standalone((T const&)t) {}
	Standalone<T>& operator=( const Standalone<T> &&t ) {
		*this = (T const&)t;
		return *this;
	}
	Standalone<T>& operator=( const Standalone<T> &t ) {
		*this = (T const&)t;
		return *this;
	}
#else
	Standalone( const T& t, const Arena& arena ) : Arena( arena ), T( t ) {}
	Standalone(const Standalone<T>&) = default;
	Standalone<T>& operator=(const Standalone<T>&) = default;
	Standalone(Standalone<T>&&) = default;
	Standalone<T>& operator=(Standalone<T>&&) = default;
	~Standalone() = default;
#endif

	template <class U> Standalone<U> castTo() const {
		return Standalone<U>(*this, arena());
	}

	template <class Archive>
	void serialize(Archive& ar) {
		// FIXME: something like BinaryReader(ar) >> arena >> *(T*)this; to guarantee standalone arena???
		//T tmp;
		//ar >> tmp;
		//*this = tmp;
		serializer(ar, (*(T*)this), arena());
	}

	/*static Standalone<T> fakeStandalone( const T& t ) {
		Standalone<T> x;
		*(T*)&x = t;
		return x;
	}*/
private:
	template <class U> Standalone( Standalone<U> const& );  // unimplemented
	template <class U> Standalone<T> const& operator=( Standalone<U> const& );  // unimplemented
};

extern std::string format(const char* form, ...);

#pragma pack( push, 4 )
class StringRef {
public:
	constexpr static FileIdentifier file_identifier = 13300811;
	StringRef() : data(0), length(0) {}
	StringRef( Arena& p, const StringRef& toCopy ) : data( new (p) uint8_t[toCopy.size()] ), length( toCopy.size() ) {
		if (length > 0) {
			memcpy((void*)data, toCopy.data, length);
		}
	}
	StringRef( Arena& p, const std::string& toCopy ) : length( (int)toCopy.size() ) {
		UNSTOPPABLE_ASSERT( toCopy.size() <= std::numeric_limits<int>::max());
		data = new (p) uint8_t[toCopy.size()];
		if (length) memcpy( (void*)data, &toCopy[0], length );
	}
	StringRef( Arena& p, const uint8_t* toCopy, int length ) : data( new (p) uint8_t[length] ), length(length) {
		if (length > 0) {
			memcpy((void*)data, toCopy, length);
		}
	}
	StringRef( const uint8_t* data, int length ) : data(data), length(length) {}
	StringRef( const std::string& s ) : data((const uint8_t*)s.c_str()), length((int)s.size()) {
		if (s.size() > std::numeric_limits<int>::max()) abort();
	}
	//StringRef( const StringRef& p );

	const uint8_t* begin() const { return data; }
	const uint8_t* end() const { return data + length; }
	int size() const { return length; }

	uint8_t operator[](int i) const { return data[i]; }

	StringRef substr(int start) const { return StringRef( data + start, length - start ); }
	StringRef substr(int start, int size) const { return StringRef( data + start, size ); }
	bool startsWith( const StringRef& s ) const { return size() >= s.size() && !memcmp(begin(), s.begin(), s.size()); }
	bool endsWith( const StringRef& s ) const { return size() >= s.size() && !memcmp(end()-s.size(), s.begin(), s.size()); }

	StringRef withPrefix(const StringRef& prefix, Arena& arena) const {
		uint8_t* s = new (arena) uint8_t[prefix.size() + size()];
		if (prefix.size() > 0) {
			memcpy(s, prefix.begin(), prefix.size());
		}
		if (size() > 0) {
			memcpy(s + prefix.size(), begin(), size());
		}
		return StringRef(s, prefix.size() + size());
	}

	StringRef withSuffix( const StringRef& suffix, Arena& arena ) const {
		uint8_t* s = new (arena) uint8_t[ suffix.size() + size() ];
		if (size() > 0) {
			memcpy(s, begin(), size());
		}
		if (suffix.size() > 0) {
			memcpy(s + size(), suffix.begin(), suffix.size());
		}
		return StringRef(s,suffix.size() + size());
	}

	Standalone<StringRef> withPrefix( const StringRef& prefix ) const {
		Standalone<StringRef> r;
		r.contents() = withPrefix(prefix, r.arena());
		return r;
	}

	Standalone<StringRef> withSuffix( const StringRef& suffix ) const {
		Standalone<StringRef> r;
		r.contents() = withSuffix(suffix, r.arena());
		return r;
	}

	StringRef removePrefix( const StringRef& s ) const {
		// pre: startsWith(s)
		UNSTOPPABLE_ASSERT( s.size() <= size() );  //< In debug mode, we could check startsWith()
		return substr( s.size() );
	}

	StringRef removeSuffix( const StringRef& s ) const {
		// pre: endsWith(s)
		UNSTOPPABLE_ASSERT( s.size() <= size() );  //< In debug mode, we could check endsWith()
		return substr( 0, size() - s.size() );
	}

	std::string toString() const { return std::string((const char*)data, length); }

	static bool isPrintable(char c) { return c > 32 && c < 127; }
	inline std::string printable() const;

	std::string toHexString(int limit = -1) const {
		if(limit < 0)
			limit = length;
		if(length > limit) {
			// If limit is high enough split it so that 2/3 of limit is used to show prefix bytes and the rest is used for suffix bytes
			if(limit >= 9) {
				int suffix = limit / 3;
				return substr(0, limit - suffix).toHexString() + "..." + substr(length - suffix, suffix).toHexString() + format(" [%d bytes]", length);
			}
			return substr(0, limit).toHexString() + format("...[%d]", length);
		}

		std::string s;
		s.reserve(length * 7);
		for (int i = 0; i<length; i++) {
			uint8_t b = (*this)[i];
			if(isalnum(b))
				s.append(format("%02x (%c) ", b, b));
			else
				s.append(format("%02x ", b));
		}
		if(s.size() > 0)
			s.resize(s.size() - 1);
		return s;
	}

	int expectedSize() const { return size(); }

	int compare(StringRef const& other) const {
		size_t minSize = std::min(size(), other.size());
		if (minSize != 0) {
			int c = memcmp(begin(), other.begin(), minSize);
			if (c != 0) return c;
		}
		return ::compare(size(), other.size());
	}

	// Removes bytes from begin up to and including the sep string, returns StringRef of the part before sep
	StringRef eat(StringRef sep) {
		for(int i = 0, iend = size() - sep.size(); i <= iend; ++i) {
			if(sep.compare(substr(i, sep.size())) == 0) {
				StringRef token = substr(0, i);
				*this = substr(i + sep.size());
				return token;
			}
		}
		return eat();
	}
	StringRef eat() {
		StringRef r = *this;
		*this = StringRef();
		return r;
	}
	StringRef eat(const char *sep) {
		return eat(StringRef((const uint8_t *)sep, (int)strlen(sep)));
	}
	// Return StringRef of bytes from begin() up to but not including the first byte matching any byte in sep,
	// and remove that sequence (including the sep byte) from *this
	// Returns and removes all bytes from *this if no bytes within sep were found
	StringRef eatAny(StringRef sep, uint8_t *foundSeparator) {
		auto iSep = std::find_first_of(begin(), end(), sep.begin(), sep.end());
		if(iSep != end()) {
			if(foundSeparator != nullptr) {
				*foundSeparator = *iSep;
			}
			const int i = iSep - begin();
			StringRef token = substr(0, i);
			*this = substr(i + 1);
			return token;
		}
		return eat();
	}
	StringRef eatAny(const char *sep, uint8_t *foundSeparator) {
		return eatAny(StringRef((const uint8_t *)sep, strlen(sep)), foundSeparator);
	}

	// Copies string contents to dst and returns a pointer to the next byte after
	uint8_t * copyTo(uint8_t *dst) const {
		memcpy(dst, data, length);
		return dst + length;
	}

	std::vector<StringRef> splitAny(StringRef sep) const {
		StringRef r = *this;
		std::vector<StringRef> tokens;
		while (r.size()) {
			tokens.push_back(r.eatAny(sep, nullptr));
		}
		return tokens;
	}

private:
	// Unimplemented; blocks conversion through std::string
	StringRef( char* );

	const uint8_t* data;
	int length;
};
#pragma pack( pop )

namespace std {
	template <>
	struct hash<StringRef> {
		static constexpr std::hash<std::string_view> hashFunc{};
		std::size_t operator()(StringRef const& tag) const {
			return hashFunc(std::string_view((const char*)tag.begin(), tag.size()));
		}
	};
}

template <>
struct TraceableString<StringRef> {
	static const char* begin(StringRef value) {
		return reinterpret_cast<const char*>(value.begin());
	}

	static bool atEnd(const StringRef& value, const char* iter) {
		return iter == reinterpret_cast<const char*>(value.end());
	}

	static std::string toString(const StringRef& value) {
		return value.toString();
	}
};

template<>
struct Traceable<StringRef> : TraceableStringImpl<StringRef> {};

inline std::string StringRef::printable() const {
	return Traceable<StringRef>::toString(*this);
}

template<class T>
struct Traceable<Standalone<T>> : std::conditional<Traceable<T>::value, std::true_type, std::false_type>::type {
	static std::string toString(const Standalone<T>& value) {
		return Traceable<T>::toString(value);
	}
};

#define LiteralStringRef( str ) StringRef( (const uint8_t*)(str), sizeof((str))-1 )
inline StringRef operator "" _sr(const char* str, size_t size) {
	return StringRef(reinterpret_cast<const uint8_t*>(str), size);
}

// makeString is used to allocate a Standalone<StringRef> of a known length for later
// mutation (via mutateString).  If you need to append to a string of unknown length,
// consider factoring StringBuffer from DiskQueue.actor.cpp.
inline static Standalone<StringRef> makeString( int length ) {
	Standalone<StringRef> returnString;
	uint8_t *outData = new (returnString.arena()) uint8_t[length];
	((StringRef&)returnString) = StringRef(outData, length);
	return returnString;
}

inline static Standalone<StringRef> makeAlignedString( int alignment, int length ) {
	Standalone<StringRef> returnString;
	uint8_t *outData = new (returnString.arena()) uint8_t[alignment + length];
	outData = (uint8_t*)((((uintptr_t)outData + (alignment - 1)) / alignment) * alignment);
	((StringRef&)returnString) = StringRef(outData, length);
	return returnString;
}

inline static StringRef makeString( int length, Arena& arena ) {
	uint8_t *outData = new (arena) uint8_t[length];
	return StringRef(outData, length);
}

// mutateString() simply casts away const and returns a pointer that can be used to mutate the
// contents of the given StringRef (it will also accept Standalone<StringRef>).  Obviously this
// is only legitimate if you know where the StringRef's memory came from and that it is not shared!
inline static uint8_t* mutateString( StringRef& s ) { return const_cast<uint8_t*>(s.begin()); }

template <class Archive>
inline void load( Archive& ar, StringRef& value ) {
	uint32_t length;
	ar >> length;
	value = StringRef(ar.arenaRead(length), length);
}
template <class Archive>
inline void save( Archive& ar, const StringRef& value ) {
	ar << (uint32_t)value.size();
	ar.serializeBytes( value.begin(), value.size() );
}

template <>
struct dynamic_size_traits<StringRef> : std::true_type {
	template <class Context>
	static size_t size(const StringRef& t, Context&) { return t.size(); }
	template<class Context>
	static void save(uint8_t* out, const StringRef& t, Context&) { std::copy(t.begin(), t.end(), out); }

	template <class Context>
	static void load(const uint8_t* ptr, size_t sz, StringRef& str, Context& context) {
		str = StringRef(context.tryReadZeroCopy(ptr, sz), sz);
	}
};

inline bool operator==(const StringRef& lhs, const StringRef& rhs) {
	if (lhs.size() == 0 && rhs.size() == 0) {
		return true;
	}
	return lhs.size() == rhs.size() && !memcmp(lhs.begin(), rhs.begin(), lhs.size());
}
inline bool operator<(const StringRef& lhs, const StringRef& rhs) {
	if (std::min(lhs.size(), rhs.size()) > 0) {
		int c = memcmp(lhs.begin(), rhs.begin(), std::min(lhs.size(), rhs.size()));
		if (c != 0) return c < 0;
	}
	return lhs.size() < rhs.size();
}
inline bool operator>(const StringRef& lhs, const StringRef& rhs) {
	if (std::min(lhs.size(), rhs.size()) > 0) {
		int c = memcmp(lhs.begin(), rhs.begin(), std::min(lhs.size(), rhs.size()));
		if (c != 0) return c > 0;
	}
	return lhs.size() > rhs.size();
}
inline bool operator != (const StringRef& lhs, const StringRef& rhs ) { return !(lhs==rhs); }
inline bool operator <= ( const StringRef& lhs, const StringRef& rhs ) { return !(lhs>rhs); }
inline bool operator >= ( const StringRef& lhs, const StringRef& rhs ) { return !(lhs<rhs); }

// This trait is used by VectorRef to determine if deep copy constructor should recursively
// call deep copies of each element.
//
// TODO: There should be an easier way to identify the difference between flow_ref and non-flow_ref types.
// std::is_trivially_copyable does not work because some flow_ref types are trivially copyable
// and some non-flow_ref types are not trivially copyable.
template <typename T>
struct flow_ref : std::integral_constant<bool, !std::is_fundamental_v<T>> {};

template <>
struct flow_ref<UID> : std::integral_constant<bool, false> {};

template <class A, class B>
struct flow_ref<std::pair<A, B>> : std::integral_constant<bool, false> {};

template<class T>
struct string_serialized_traits : std::false_type {
	int32_t getSize(const T& item) const {
		return 0;
	}

	uint32_t save(uint8_t* out, const T& t) const {
		return 0;
	}

	template <class Context>
	uint32_t load(const uint8_t* data, T& t, Context& context) {
		return 0;
	}
};

enum class VecSerStrategy {
	FlatBuffers, String
};

template <class T, VecSerStrategy>
struct VectorRefPreserializer {
	VectorRefPreserializer() {}
	VectorRefPreserializer(const VectorRefPreserializer<T, VecSerStrategy::FlatBuffers>&) {}
	VectorRefPreserializer& operator=(const VectorRefPreserializer<T, VecSerStrategy::FlatBuffers>&) { return *this; }
	VectorRefPreserializer(const VectorRefPreserializer<T, VecSerStrategy::String>&) {}
	VectorRefPreserializer& operator=(const VectorRefPreserializer<T, VecSerStrategy::String>&) { return *this; }

	void invalidate() {}
	void add(const T& item) {}
	void remove(const T& item) {}
};

template <class T>
struct VectorRefPreserializer<T, VecSerStrategy::String> {
	mutable int32_t _cached_size; // -1 means unknown
	string_serialized_traits<T> _string_traits;

	VectorRefPreserializer() : _cached_size(0) {}
	VectorRefPreserializer(const VectorRefPreserializer<T, VecSerStrategy::String>& other)
	  : _cached_size(other._cached_size) {}
	VectorRefPreserializer& operator=(const VectorRefPreserializer<T, VecSerStrategy::String>& other) {
		_cached_size = other._cached_size;
		return *this;
	}
	VectorRefPreserializer(const VectorRefPreserializer<T, VecSerStrategy::FlatBuffers>&) : _cached_size(-1) {}
	VectorRefPreserializer& operator=(const VectorRefPreserializer<T, VecSerStrategy::FlatBuffers>&) {
		_cached_size = -1;
		return *this;
	}

	void invalidate() { _cached_size = -1; }
	void add(const T& item) {
		if (_cached_size > 0) {
			_cached_size += _string_traits.getSize(item);
		}
	}
	void remove(const T& item) {
		if (_cached_size > 0) {
			_cached_size -= _string_traits.getSize(item);
		}
	}
};

template <class T, VecSerStrategy SerStrategy = VecSerStrategy::FlatBuffers>
class VectorRef : public ComposedIdentifier<T, 3>, public VectorRefPreserializer<T, SerStrategy> {
	using VPS = VectorRefPreserializer<T, SerStrategy>;
	friend class VectorRef<T, SerStrategy == VecSerStrategy::FlatBuffers ? VecSerStrategy::String
	                                                                     : VecSerStrategy::FlatBuffers>;

public:
	using value_type = T;
	static_assert(SerStrategy == VecSerStrategy::FlatBuffers || string_serialized_traits<T>::value);

	// T must be trivially copyable!
	// T must be trivially destructible, because ~T is never called
	static_assert(std::is_trivially_destructible_v<T>);
	VectorRef() : data(0), m_size(0), m_capacity(0) {}

	template <VecSerStrategy S>
	VectorRef(const VectorRef<T, S>& other)
	  : VPS(other), data(other.data), m_size(other.m_size), m_capacity(other.m_capacity) {}
	template <VecSerStrategy S>
	VectorRef& operator=(const VectorRef<T, S>& other) {
		*static_cast<VPS*>(this) = other;
		data = other.data;
		m_size = other.m_size;
		m_capacity = other.m_capacity;
		return *this;
	}

	// Arena constructor for non-Ref types, identified by !flow_ref
	template <class T2 = T, VecSerStrategy S>
	VectorRef(Arena& p, const VectorRef<T, S>& toCopy, typename std::enable_if<!flow_ref<T2>::value, int>::type = 0)
	  : VPS(toCopy), data((T*)new (p) uint8_t[sizeof(T) * toCopy.size()]), m_size(toCopy.size()),
	    m_capacity(toCopy.size()) {
		if (m_size > 0) {
			std::copy(toCopy.data, toCopy.data + m_size, data);
		}
	}

	// Arena constructor for Ref types, which must have an Arena constructor
	template <class T2 = T, VecSerStrategy S>
	VectorRef(Arena& p, const VectorRef<T, S>& toCopy, typename std::enable_if<flow_ref<T2>::value, int>::type = 0)
	  : VPS(), data((T*)new (p) uint8_t[sizeof(T) * toCopy.size()]), m_size(toCopy.size()), m_capacity(toCopy.size()) {
		for (int i = 0; i < m_size; i++) {
			auto ptr = new (&data[i]) T(p, toCopy[i]);
			VPS::add(*ptr);
		}
	}

	template <class It>
	VectorRef(Arena& arena, It first, It last) {
		if constexpr (flow_ref<T>::value) {
			append_deep(arena, first, std::distance(first, last));
		} else {
			append(arena, first, std::distance(first, last));
		}
	}

	VectorRef(T* data, int size) : data(data), m_size(size), m_capacity(size) {}
	VectorRef(T* data, int size, int capacity) : data(data), m_size(size), m_capacity(capacity) {}
	// VectorRef( const VectorRef<T>& toCopy ) : data( toCopy.data ), m_size( toCopy.m_size ), m_capacity(
	// toCopy.m_capacity ) {} VectorRef<T>& operator=( const VectorRef<T>& );

	template <VecSerStrategy S = SerStrategy>
	typename std::enable_if<S == VecSerStrategy::String, uint32_t>::type serializedSize() const {
		uint32_t result = sizeof(uint32_t);
		string_serialized_traits<T> t;
		if (VPS::_cached_size >= 0) {
			return result + VPS::_cached_size;
		}
		for (const auto& v : *this) {
			result += t.getSize(v);
		}
		VPS::_cached_size = result - sizeof(uint32_t);
		return result;
	}

	const T* begin() const { return data; }
	const T* end() const { return data + m_size; }
	T const& front() const { return *begin(); }
	T const& back() const { return end()[-1]; }
	int size() const { return m_size; }
	bool empty() const { return m_size == 0; }
	const T& operator[](int i) const { return data[i]; }

	// const versions of some VectorRef operators
	const T* cbegin() const { return data; }
	const T* cend() const { return data + m_size; }
	T const& cfront() const { return *begin(); }
	T const& cback() const { return end()[-1]; }

	std::reverse_iterator<const T*> rbegin() const { return std::reverse_iterator<const T*>(end()); }
	std::reverse_iterator<const T*> rend() const { return std::reverse_iterator<const T*>(begin()); }

	template <VecSerStrategy S = SerStrategy>
	typename std::enable_if<S == VecSerStrategy::FlatBuffers, VectorRef>::type slice(int begin, int end) const {
		return VectorRef(data + begin, end - begin);
	}

	template <VecSerStrategy S>
	bool operator==(VectorRef<T, S> const& rhs) const {
		if (size() != rhs.size()) return false;
		for (int i = 0; i < m_size; i++)
			if ((*this)[i] != rhs[i]) return false;
		return true;
	}
	template <VecSerStrategy S>
	bool operator!=(VectorRef<T, S> const& rhs) const {
		return !(*this == rhs);
	}

	// Warning: Do not mutate a VectorRef that has previously been copy constructed or assigned,
	// since copies will share data
	T* begin() {
		VPS::invalidate();
		return data;
	}
	T* end() {
		VPS::invalidate();
		return data + m_size;
	}
	T& front() {
		VPS::invalidate();
		return *begin();
	}
	T& back() {
		VPS::invalidate();
		return end()[-1];
	}
	T& operator[](int i) {
		VPS::invalidate();
		return data[i];
	}
	void push_back(Arena& p, const T& value) {
		if (m_size + 1 > m_capacity) reallocate(p, m_size + 1);
		auto ptr = new (&data[m_size]) T(value);
		VPS::add(*ptr);
		m_size++;
	}

	template<class... Us>
	T &emplace_back(Arena& p, Us&& ... args) {
		if (m_size + 1 > m_capacity) reallocate(p, m_size + 1);
		auto ptr = new (&data[m_size]) T(std::forward<Us>(args)...);
		VPS::add(*ptr);
		m_size++;
		return *ptr;
	}

	// invokes the "Deep copy constructor" T(Arena&, const T&) moving T entirely into arena
	void push_back_deep(Arena& p, const T& value) {
		if (m_size + 1 > m_capacity) reallocate(p, m_size + 1);
		auto ptr = new (&data[m_size]) T(p, value);
		VPS::add(*ptr);
		m_size++;
	}
<<<<<<< HEAD

	// invokes the "Deep copy constructor" T(Arena&, U&&) moving T entirely into arena
	template<class... Us>
	T &emplace_back_deep(Arena& p, Us&& ... args) {
		if (m_size + 1 > m_capacity) reallocate(p, m_size + 1);
		auto ptr = new (&data[m_size]) T(p, std::forward<Us>(args)...);
		VPS::add(*ptr);
		m_size++;
		return *ptr;
	}

	void append(Arena& p, const T* begin, int count) {
=======
	template <class It>
	void append(Arena& p, It begin, int count) {
>>>>>>> 35ebdec9
		if (m_size + count > m_capacity) reallocate(p, m_size + count);
		VPS::invalidate();
		if (count > 0) {
			std::copy(begin, begin + count, data + m_size);
		}
		m_size += count;
	}
	template <class It>
	void append_deep(Arena& p, It begin, int count) {
		if (m_size + count > m_capacity) reallocate(p, m_size + count);
		for (int i = 0; i < count; i++) {
			auto ptr = new (&data[m_size + i]) T(p, *begin++);
			VPS::add(*ptr);
		}
		m_size += count;
	}
	void pop_back() {
		VPS::remove(back());
		m_size--;
	}

	void pop_front(int count) {
		VPS::invalidate();
		count = std::min(m_size, count);

		data += count;
		m_size -= count;
		m_capacity -= count;
	}

	void resize(Arena& p, int size) {
		if (size > m_capacity) reallocate(p, size);
		for (int i = m_size; i < size; i++) {
			auto ptr = new (&data[i]) T();
			VPS::add(*ptr);
		}
		m_size = size;
	}

	void reserve(Arena& p, int size) {
		if (size > m_capacity) reallocate(p, size);
	}

	// expectedSize() for non-Ref types, identified by !flow_ref
	template <class T2 = T>
	typename std::enable_if<!flow_ref<T2>::value, size_t>::type expectedSize() const {
		return sizeof(T) * m_size;
	}

	// expectedSize() for Ref types, which must in turn have expectedSize() implemented.
	template <class T2 = T>
	typename std::enable_if<flow_ref<T2>::value, size_t>::type expectedSize() const {
		size_t t = sizeof(T) * m_size;
		for (int i = 0; i < m_size; i++) t += data[i].expectedSize();
		return t;
	}

	int capacity() const { return m_capacity; }

	void extendUnsafeNoReallocNoInit(int amount) { m_size += amount; }

protected:
	T* data;
	int m_size, m_capacity;

	void reallocate(Arena& p, int requiredCapacity) {
		requiredCapacity = std::max(m_capacity * 2, requiredCapacity);
		// SOMEDAY: Maybe we are right at the end of the arena and can expand cheaply
		T* newData = new (p) T[requiredCapacity];
		if (m_size > 0) {
			std::move(data, data + m_size, newData);
		}
		data = newData;
		m_capacity = requiredCapacity;
	}
};

// This is a VectorRef that optimizes for tiny to small sizes.
// It keeps the first #InlineMembers on the stack - which means
// that all of them are always copied. This should be faster
// when you expect the vector to be usually very small as it
// won't need allocations in these cases.
template <class T, int InlineMembers = 1>
class SmallVectorRef {
	static_assert(InlineMembers >= 0);

public:
	// types
	template <bool isConst>
	class iterator_impl {
		using self_t = iterator_impl<isConst>;
		using VecType = SmallVectorRef<T, InlineMembers>;
		std::conditional_t<isConst, const VecType*, VecType*> vec = nullptr;
		int idx = 0;

	public:
		using iterator_category = std::random_access_iterator_tag;
		using value_type = std::conditional_t<isConst, const T, T>;
		using difference_type = int;
		using pointer = value_type*;
		using reference = value_type&;
		friend class SmallVectorRef<T, InlineMembers>;
		friend bool operator<(const self_t& lhs, const self_t& rhs) {
			ASSERT(lhs.vec == rhs.vec);
			return lhs.idx < rhs.idx;
		}
		friend bool operator>(const self_t& lhs, const self_t& rhs) {
			ASSERT(lhs.vec == rhs.vec);
			return lhs.idx > rhs.idx;
		}
		friend bool operator<=(const self_t& lhs, const self_t& rhs) {
			ASSERT(lhs.vec == rhs.vec);
			return lhs.idx <= rhs.idx;
		}
		friend bool operator>=(const self_t& lhs, const self_t& rhs) {
			ASSERT(lhs.vec == rhs.vec);
			return lhs.idx >= rhs.idx;
		}
		friend self_t operator+(const self_t& lhs, difference_type diff) {
			auto res = lhs;
			res.idx += diff;
			return res;
		}
		friend self_t operator+(difference_type diff, const self_t& lhs) {
			auto res = lhs;
			res.idx += diff;
			return res;
		}
		friend self_t operator-(const self_t& lhs, difference_type diff) {
			auto res = lhs;
			res.idx -= diff;
			return res;
		}
		friend self_t operator-(difference_type diff, const self_t& lhs) {
			auto res = lhs;
			res.idx -= diff;
			return res;
		}
		friend difference_type operator-(const self_t& lhs, const self_t& rhs) {
			ASSERT(lhs.vec == rhs.vec);
			return lhs.idx - rhs.idx;
		}

		self_t& operator++() {
			++idx;
			return *this;
		}
		self_t operator++(int) {
			auto res = *this;
			++(*this);
			return res;
		}
		self_t& operator--() {
			--idx;
			return *this;
		}
		self_t operator--(int) {
			auto res = *this;
			--(*this);
			return res;
		}
		self_t& operator+=(difference_type diff) {
			idx += diff;
			return *this;
		}
		self_t& operator-=(difference_type diff) {
			idx -= diff;
			return *this;
		}
		bool operator!=(self_t const& o) const { return vec != o.vec || idx != o.idx; }
		bool operator==(self_t const& o) const { return vec == o.vec && idx == o.idx; }
		reference operator[](difference_type i) const { return get(idx + i); }
		reference& get(int i) const {
			if (i < InlineMembers) {
				return vec->arr[i];
			} else {
				return vec->data[i - InlineMembers];
			}
		}
		reference get() const { return get(idx); }
		reference operator*() const { return get(); }
		pointer operator->() const { return &get(); }
	};
	using const_iterator = iterator_impl<true>;
	using iterator = iterator_impl<false>;
	using reverse_iterator = std::reverse_iterator<iterator>;
	using const_reverse_iterator = std::reverse_iterator<const_iterator>;

public: // Construction
	static_assert(std::is_trivially_destructible_v<T>);
	SmallVectorRef() {}
	SmallVectorRef(const SmallVectorRef<T, InlineMembers>& other)
	  : m_size(other.m_size), arr(other.arr), data(other.data) {}
	SmallVectorRef& operator=(const SmallVectorRef<T, InlineMembers>& other) {
		m_size = other.m_size;
		arr = other.arr;
		data = other.data;
		return *this;
	}

	template <class T2 = T, int IM = InlineMembers>
	SmallVectorRef(Arena& arena, const SmallVectorRef<T, IM>& toCopy,
	               typename std::enable_if<!flow_ref<T2>::value, int>::type = 0)
	  : m_size(0) {
		append(arena, toCopy.begin(), toCopy.size());
	}

	template <class T2 = T, int IM = InlineMembers>
	SmallVectorRef(Arena& arena, const SmallVectorRef<T2, IM>& toCopy,
	               typename std::enable_if<flow_ref<T2>::value, int>::type = 0)
	  : m_size(0) {
		append_deep(arena, toCopy.begin(), toCopy.size());
	}

	template <class It>
	SmallVectorRef(Arena& arena, It first, It last) : m_size(0) {
		if constexpr (flow_ref<T>::value) {
			append_deep(arena, first, std::distance(first, last));
		} else {
			append(arena, first, std::distance(first, last));
		}
	}

public: // information
	int size() const { return m_size; }
	int capacity() const { return InlineMembers + data.capacity(); }
	bool empty() const { return m_size == 0; }

public: // element access
	T const& front() const { return *cbegin(); }
	T const& back() const { return *crbegin(); }
	T& front() { return *begin(); }
	T& back() { return *rbegin(); }
	T const& operator[](int i) const {
		if (i < InlineMembers) {
			return arr[i];
		} else {
			return data[i - InlineMembers];
		}
	}

public: // Modification
	void push_back(Arena& arena, T const& value) {
		if (m_size < InlineMembers) {
			new (&arr[m_size++]) T(value);
			return;
		}
		++m_size;
		data.push_back(arena, value);
	}

	void push_back_deep(Arena& arena, T const& value) {
		if (m_size < InlineMembers) {
			new (&arr[m_size++]) T(arena, value);
			return;
		}
		++m_size;
		data.push_back_deep(arena, value);
	}

	void pop_back() {--m_size; }

	template <class It>
	void append(Arena& arena, It first, int count) {
		ASSERT(count >= 0);
		while (count > 0 && m_size < InlineMembers) {
			new (&(arr[m_size++])) T(*(first++));
			--count;
		}
		data.append(arena, first, count);
		m_size += count;
	}

	template <class It>
	void append_deep(Arena& arena, It first, int count) {
		ASSERT(count >= 0);
		while (count > 0 && m_size < InlineMembers) {
			new (&(arr[m_size++])) T(arena, *(first++));
			--count;
		}
		data.append_deep(arena, first, count);
		m_size += count;
	}

public: // iterator access
	iterator begin() {
		iterator res;
		res.vec = this;
		res.idx = 0;
		return res;
	}

	const_iterator cbegin() const {
		const_iterator res;
		res.vec = this;
		res.idx = 0;
		return res;
	}

	const_iterator begin() const { return cbegin(); }

	iterator end() {
		iterator res;
		res.vec = this;
		res.idx = m_size;
		return res;
	}

	const_iterator cend() const {
		const_iterator res;
		res.vec = this;
		res.idx = m_size;
		return res;
	}

	const_iterator end() const { return cend(); }

	reverse_iterator rbegin() { return reverse_iterator(end()); }

	const_reverse_iterator crbegin() const { return const_reverse_iterator(cend()); }

	const_reverse_iterator rbegin() const { return crbegin(); }

	reverse_iterator rend() { return reverse_iterator(begin()); }

	const_reverse_iterator crend() const { return const_reverse_iterator(begin()); }

	const_reverse_iterator rend() const { return crend(); }

private:
	int m_size = 0;
	std::array<T, InlineMembers> arr;
	VectorRef<T> data;
};

template <class T>
struct Traceable<VectorRef<T>> {
	constexpr static bool value = Traceable<T>::value;

	static std::string toString(const VectorRef<T>& value) {
		std::stringstream ss;
		bool first = true;
		for (const auto& v : value) {
			if (first) {
				first = false;
			} else {
				ss << ' ';
			}
			ss << Traceable<T>::toString(v);
		}
		return ss.str();
	}
};

template <class Archive, class T, VecSerStrategy S>
inline void load( Archive& ar, VectorRef<T, S>& value ) {
	// FIXME: range checking for length, here and in other serialize code
	uint32_t length;
	ar >> length;
	UNSTOPPABLE_ASSERT( length*sizeof(T) < (100<<20) );
	// SOMEDAY: Can we avoid running constructors for all the values?
	value.resize(ar.arena(), length);
	for(uint32_t i=0; i<length; i++)
		ar >> value[i];
}
template <class Archive, class T, VecSerStrategy S>
inline void save( Archive& ar, const VectorRef<T, S>& value ) {
	uint32_t length = value.size();
	ar << length;
	for(uint32_t i=0; i<length; i++)
		ar << value[i];
}

template <class T>
struct vector_like_traits<VectorRef<T, VecSerStrategy::FlatBuffers>> : std::true_type {
	using Vec = VectorRef<T>;
	using value_type = typename Vec::value_type;
	using iterator = const T*;
	using insert_iterator = T*;

	template <class Context>
	static size_t num_entries(const VectorRef<T>& v, Context&) {
		return v.size();
	}
	template <class Context>
	static void reserve(VectorRef<T>& v, size_t s, Context& context) {
		v.resize(context.arena(), s);
	}

	template <class Context>
	static insert_iterator insert(Vec& v, Context&) { return v.begin(); }
	template <class Context>
	static iterator begin(const Vec& v, Context&) { return v.begin(); }
};

template <class V>
struct dynamic_size_traits<VectorRef<V, VecSerStrategy::String>> : std::true_type {
	using T = VectorRef<V, VecSerStrategy::String>;
	// May be called multiple times during one serialization
	template <class Context>
	static size_t size(const T& t, Context&) {
		return t.serializedSize();
	}

	// Guaranteed to be called only once during serialization
	template <class Context>
	static void save(uint8_t* out, const T& t, Context&) {
		string_serialized_traits<V> traits;
		auto* p = out;
		uint32_t length = t.size();
		*reinterpret_cast<decltype(length)*>(out) = length;
		out += sizeof(length);
		for (const auto& item : t) {
			out += traits.save(out, item);
		}
		ASSERT(out - p == t._cached_size + sizeof(uint32_t));
	}

	// Context is an arbitrary type that is plumbed by reference throughout the
	// load call tree.
	template <class Context>
	static void load(const uint8_t* data, size_t size, T& t, Context& context) {
		string_serialized_traits<V> traits;
		auto* p = data;
		uint32_t num_elements;
		memcpy(&num_elements, data, sizeof(num_elements));
		data += sizeof(num_elements);
		t.resize(context.arena(), num_elements);
		for (unsigned i = 0; i < num_elements; ++i) {
			data += traits.load(data, t[i], context);
		}
		ASSERT(data - p == size);
		t._cached_size = size - sizeof(uint32_t);
	}
};


#endif<|MERGE_RESOLUTION|>--- conflicted
+++ resolved
@@ -936,7 +936,6 @@
 		VPS::add(*ptr);
 		m_size++;
 	}
-<<<<<<< HEAD
 
 	// invokes the "Deep copy constructor" T(Arena&, U&&) moving T entirely into arena
 	template<class... Us>
@@ -948,11 +947,8 @@
 		return *ptr;
 	}
 
-	void append(Arena& p, const T* begin, int count) {
-=======
 	template <class It>
 	void append(Arena& p, It begin, int count) {
->>>>>>> 35ebdec9
 		if (m_size + count > m_capacity) reallocate(p, m_size + count);
 		VPS::invalidate();
 		if (count > 0) {
