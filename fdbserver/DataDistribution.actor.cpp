/*
 * DataDistribution.actor.cpp
 *
 * This source file is part of the FoundationDB open source project
 *
 * Copyright 2013-2018 Apple Inc. and the FoundationDB project authors
 *
 * Licensed under the Apache License, Version 2.0 (the "License");
 * you may not use this file except in compliance with the License.
 * You may obtain a copy of the License at
 *
 *     http://www.apache.org/licenses/LICENSE-2.0
 *
 * Unless required by applicable law or agreed to in writing, software
 * distributed under the License is distributed on an "AS IS" BASIS,
 * WITHOUT WARRANTIES OR CONDITIONS OF ANY KIND, either express or implied.
 * See the License for the specific language governing permissions and
 * limitations under the License.
 */

#include <set>
#include <sstream>
#include "fdbclient/SystemData.h"
#include "fdbclient/DatabaseContext.h"
#include "fdbclient/ManagementAPI.actor.h"
#include "fdbrpc/Replication.h"
#include "fdbserver/DataDistribution.actor.h"
#include "fdbserver/FDBExecHelper.actor.h"
#include "fdbserver/IKeyValueStore.h"
#include "fdbserver/Knobs.h"
#include "fdbserver/MoveKeys.actor.h"
#include "fdbserver/QuietDatabase.h"
#include "fdbserver/ServerDBInfo.h"
#include "fdbserver/TLogInterface.h"
#include "fdbserver/WaitFailure.h"
#include "flow/ActorCollection.h"
#include "flow/Trace.h"
#include "flow/UnitTest.h"
#include "flow/actorcompiler.h"  // This must be the last #include.

class TCTeamInfo;
struct TCMachineInfo;
class TCMachineTeamInfo;

ACTOR Future<Void> checkAndRemoveInvalidLocalityAddr(DDTeamCollection* self);
ACTOR Future<Void> removeWrongStoreType(DDTeamCollection* self);

struct TCServerInfo : public ReferenceCounted<TCServerInfo> {
	UID id;
	StorageServerInterface lastKnownInterface;
	ProcessClass lastKnownClass;
	vector<Reference<TCTeamInfo>> teams;
	Reference<TCMachineInfo> machine;
	Future<Void> tracker;
	int64_t dataInFlightToServer;
	ErrorOr<GetStorageMetricsReply> serverMetrics;
	Promise<std::pair<StorageServerInterface, ProcessClass>> interfaceChanged;
	Future<std::pair<StorageServerInterface, ProcessClass>> onInterfaceChanged;
	Promise<Void> removed;
	Future<Void> onRemoved;
	Promise<Void> wakeUpTracker;
	bool inDesiredDC;
	LocalityEntry localityEntry;
	Promise<Void> updated;
	AsyncVar<bool> wrongStoreTypeToRemove;
	// A storage server's StoreType does not change.
	// To change storeType for an ip:port, we destroy the old one and create a new one.
	KeyValueStoreType storeType; // Storage engine type

	TCServerInfo(StorageServerInterface ssi, ProcessClass processClass, bool inDesiredDC,
	             Reference<LocalitySet> storageServerSet)
	  : id(ssi.id()), lastKnownInterface(ssi), lastKnownClass(processClass), dataInFlightToServer(0),
	    onInterfaceChanged(interfaceChanged.getFuture()), onRemoved(removed.getFuture()), inDesiredDC(inDesiredDC),
	    storeType(KeyValueStoreType::END) {
		localityEntry = ((LocalityMap<UID>*) storageServerSet.getPtr())->add(ssi.locality, &id);
	}

	bool isCorrectStoreType(KeyValueStoreType configStoreType) {
		// A new storage server's store type may not be set immediately.
		// If a storage server does not reply its storeType, it will be tracked by failure monitor and removed.
		return (storeType == configStoreType || storeType == KeyValueStoreType::END);
	}
};

struct TCMachineInfo : public ReferenceCounted<TCMachineInfo> {
	std::vector<Reference<TCServerInfo>> serversOnMachine; // SOMEDAY: change from vector to set
	Standalone<StringRef> machineID;
	std::vector<Reference<TCMachineTeamInfo>> machineTeams; // SOMEDAY: split good and bad machine teams.
	LocalityEntry localityEntry;

	explicit TCMachineInfo(Reference<TCServerInfo> server, const LocalityEntry& entry) : localityEntry(entry) {
		ASSERT(serversOnMachine.empty());
		serversOnMachine.push_back(server);

		LocalityData& locality = server->lastKnownInterface.locality;
		ASSERT(locality.zoneId().present());
		machineID = locality.zoneId().get();
	}

	std::string getServersIDStr() {
		std::stringstream ss;
		if (serversOnMachine.empty()) return "[unset]";

		for (auto& server : serversOnMachine) {
			ss << server->id.toString() << " ";
		}

		return ss.str();
	}
};

ACTOR Future<Void> updateServerMetrics( TCServerInfo *server ) {
	state StorageServerInterface ssi = server->lastKnownInterface;
	state Future<ErrorOr<GetStorageMetricsReply>> metricsRequest = ssi.getStorageMetrics.tryGetReply( GetStorageMetricsRequest(), TaskPriority::DataDistributionLaunch );
	state Future<Void> resetRequest = Never();
	state Future<std::pair<StorageServerInterface, ProcessClass>> interfaceChanged( server->onInterfaceChanged );
	state Future<Void> serverRemoved( server->onRemoved );

	loop {
		choose {
			when( ErrorOr<GetStorageMetricsReply> rep = wait( metricsRequest ) ) {
				if( rep.present() ) {
					server->serverMetrics = rep;
					if(server->updated.canBeSet()) {
						server->updated.send(Void());
					}
					return Void();
				}
				metricsRequest = Never();
				resetRequest = delay( SERVER_KNOBS->METRIC_DELAY, TaskPriority::DataDistributionLaunch );
			}
			when( std::pair<StorageServerInterface,ProcessClass> _ssi = wait( interfaceChanged ) ) {
				ssi = _ssi.first;
				interfaceChanged = server->onInterfaceChanged;
				resetRequest = Void();
			}
			when( wait( serverRemoved ) ) {
				return Void();
			}
			when( wait( resetRequest ) ) { //To prevent a tight spin loop
				if(IFailureMonitor::failureMonitor().getState(ssi.getStorageMetrics.getEndpoint()).isFailed()) {
					resetRequest = IFailureMonitor::failureMonitor().onStateEqual(ssi.getStorageMetrics.getEndpoint(), FailureStatus(false));
				}
				else {
					resetRequest = Never();
					metricsRequest = ssi.getStorageMetrics.tryGetReply( GetStorageMetricsRequest(), TaskPriority::DataDistributionLaunch );
				}
			}
		}
	}
}

ACTOR Future<Void> updateServerMetrics( Reference<TCServerInfo> server ) {
	wait( updateServerMetrics( server.getPtr() ) );
	return Void();
}

// TeamCollection's machine team information
class TCMachineTeamInfo : public ReferenceCounted<TCMachineTeamInfo> {
public:
	vector<Reference<TCMachineInfo>> machines;
	vector<Standalone<StringRef>> machineIDs;
	vector<Reference<TCTeamInfo>> serverTeams;

	explicit TCMachineTeamInfo(vector<Reference<TCMachineInfo>> const& machines) : machines(machines) {
		machineIDs.reserve(machines.size());
		for (int i = 0; i < machines.size(); i++) {
			machineIDs.push_back(machines[i]->machineID);
		}
		sort(machineIDs.begin(), machineIDs.end());
	}

	int size() {
		ASSERT(machines.size() == machineIDs.size());
		return machineIDs.size();
	}

	std::string getMachineIDsStr() {
		std::stringstream ss;

		if (machineIDs.empty()) return "[unset]";

		for (auto& id : machineIDs) {
			ss << id.contents().toString() << " ";
		}

		return ss.str();
	}

	bool operator==(TCMachineTeamInfo& rhs) const { return this->machineIDs == rhs.machineIDs; }
};

// TeamCollection's server team info.
class TCTeamInfo : public ReferenceCounted<TCTeamInfo>, public IDataDistributionTeam {
public:
	vector< Reference<TCServerInfo> > servers;
	vector<UID> serverIDs;
	Reference<TCMachineTeamInfo> machineTeam;
	Future<Void> tracker;
	bool healthy;
	bool wrongConfiguration; //True if any of the servers in the team have the wrong configuration
	int priority;

	explicit TCTeamInfo(vector<Reference<TCServerInfo>> const& servers)
	  : servers(servers), healthy(true), priority(PRIORITY_TEAM_HEALTHY), wrongConfiguration(false) {
		if (servers.empty()) {
			TraceEvent(SevInfo, "ConstructTCTeamFromEmptyServers");
		}
		serverIDs.reserve(servers.size());
		for (int i = 0; i < servers.size(); i++) {
			serverIDs.push_back(servers[i]->id);
		}
	}

	virtual vector<StorageServerInterface> getLastKnownServerInterfaces() {
		vector<StorageServerInterface> v;
		v.reserve(servers.size());
		for(int i=0; i<servers.size(); i++)
			v.push_back(servers[i]->lastKnownInterface);
		return v;
	}
	virtual int size() {
		ASSERT(servers.size() == serverIDs.size());
		return servers.size();
	}
	virtual vector<UID> const& getServerIDs() { return serverIDs; }
	const vector<Reference<TCServerInfo>>& getServers() { return servers; }

	virtual std::string getServerIDsStr() {
		std::stringstream ss;

		if (serverIDs.empty()) return "[unset]";

		for (auto& id : serverIDs) {
			ss << id.toString() << " ";
		}

		return ss.str();
	}

	virtual void addDataInFlightToTeam( int64_t delta ) {
		for(int i=0; i<servers.size(); i++)
			servers[i]->dataInFlightToServer += delta;
	}
	virtual int64_t getDataInFlightToTeam() {
		int64_t dataInFlight = 0.0;
		for(int i=0; i<servers.size(); i++)
			dataInFlight += servers[i]->dataInFlightToServer;
		return dataInFlight;
	}

	virtual int64_t getLoadBytes( bool includeInFlight = true, double inflightPenalty = 1.0 ) {
		int64_t physicalBytes = getLoadAverage();
		double minFreeSpaceRatio = getMinFreeSpaceRatio(includeInFlight);
		int64_t inFlightBytes = includeInFlight ? getDataInFlightToTeam() / servers.size() : 0;
		double freeSpaceMultiplier = SERVER_KNOBS->FREE_SPACE_RATIO_CUTOFF / ( std::max( std::min( SERVER_KNOBS->FREE_SPACE_RATIO_CUTOFF, minFreeSpaceRatio ), 0.000001 ) );

		if(freeSpaceMultiplier > 1 && deterministicRandom()->random01() < 0.001)
			TraceEvent(SevWarn, "DiskNearCapacity").detail("FreeSpaceRatio", minFreeSpaceRatio);

		return (physicalBytes + (inflightPenalty*inFlightBytes)) * freeSpaceMultiplier;
	}

	virtual int64_t getMinFreeSpace( bool includeInFlight = true ) {
		int64_t minFreeSpace = std::numeric_limits<int64_t>::max();
		for(int i=0; i<servers.size(); i++) {
			if( servers[i]->serverMetrics.present() ) {
				auto& replyValue = servers[i]->serverMetrics.get();

				ASSERT(replyValue.free.bytes >= 0);
				ASSERT(replyValue.capacity.bytes >= 0);

				int64_t bytesFree = replyValue.free.bytes;
				if(includeInFlight) {
					bytesFree -= servers[i]->dataInFlightToServer;
				}

				minFreeSpace = std::min(bytesFree, minFreeSpace);
			}
		}

		return minFreeSpace; // Could be negative
	}

	virtual double getMinFreeSpaceRatio( bool includeInFlight = true ) {
		double minRatio = 1.0;
		for(int i=0; i<servers.size(); i++) {
			if( servers[i]->serverMetrics.present() ) {
				auto& replyValue = servers[i]->serverMetrics.get();

				ASSERT(replyValue.free.bytes >= 0);
				ASSERT(replyValue.capacity.bytes >= 0);

				int64_t bytesFree = replyValue.free.bytes;
				if(includeInFlight) {
					bytesFree = std::max((int64_t)0, bytesFree - servers[i]->dataInFlightToServer);
				}

				if(replyValue.capacity.bytes == 0)
					minRatio = 0;
				else
					minRatio = std::min( minRatio, ((double)bytesFree) / replyValue.capacity.bytes );
			}
		}

		return minRatio;
	}

	virtual bool hasHealthyFreeSpace() {
		return getMinFreeSpaceRatio() > SERVER_KNOBS->MIN_FREE_SPACE_RATIO && getMinFreeSpace() > SERVER_KNOBS->MIN_FREE_SPACE;
	}

	virtual Future<Void> updateStorageMetrics() {
		return doUpdateStorageMetrics( this );
	}

	virtual bool isOptimal() {
		for(int i=0; i<servers.size(); i++) {
			if( servers[i]->lastKnownClass.machineClassFitness( ProcessClass::Storage ) > ProcessClass::UnsetFit ) {
				return false;
			}
		}
		return true;
	}

	virtual bool isWrongConfiguration() { return wrongConfiguration; }
	virtual void setWrongConfiguration(bool wrongConfiguration) { this->wrongConfiguration = wrongConfiguration; }
	virtual bool isHealthy() { return healthy; }
	virtual void setHealthy(bool h) { healthy = h; }
	virtual int getPriority() { return priority; }
	virtual void setPriority(int p) { priority = p; }
	virtual void addref() { ReferenceCounted<TCTeamInfo>::addref(); }
	virtual void delref() { ReferenceCounted<TCTeamInfo>::delref(); }

	virtual void addServers(const vector<UID> & servers) {
		serverIDs.reserve(servers.size());
		for (int i = 0; i < servers.size(); i++) {
			serverIDs.push_back(servers[i]);
		}
	}

private:
	// Calculate an "average" of the metrics replies that we received.  Penalize teams from which we did not receive all replies.
	int64_t getLoadAverage() {
		int64_t bytesSum = 0;
		int added = 0;
		for(int i=0; i<servers.size(); i++)
			if( servers[i]->serverMetrics.present() ) {
				added++;
				bytesSum += servers[i]->serverMetrics.get().load.bytes;
			}

		if( added < servers.size() )
			bytesSum *= 2;

		return added == 0 ? 0 : bytesSum / added;
	}

	// Calculate the max of the metrics replies that we received.


	ACTOR Future<Void> doUpdateStorageMetrics( TCTeamInfo* self ) {
		std::vector<Future<Void>> updates;
		for( int i = 0; i< self->servers.size(); i++ )
			updates.push_back( updateServerMetrics( self->servers[i] ) );
		wait( waitForAll( updates ) );
		return Void();
	}
};

struct ServerStatus {
	bool isFailed;
	bool isUndesired;
	bool isWrongConfiguration;
	bool initialized; //AsyncMap erases default constructed objects
	LocalityData locality;
	ServerStatus() : isFailed(true), isUndesired(false), isWrongConfiguration(false), initialized(false) {}
	ServerStatus( bool isFailed, bool isUndesired, LocalityData const& locality ) : isFailed(isFailed), isUndesired(isUndesired), locality(locality), isWrongConfiguration(false), initialized(true) {}
	bool isUnhealthy() const { return isFailed || isUndesired; }
	const char* toString() const { return isFailed ? "Failed" : isUndesired ? "Undesired" : "Healthy"; }

	bool operator == (ServerStatus const& r) const { return isFailed == r.isFailed && isUndesired == r.isUndesired && isWrongConfiguration == r.isWrongConfiguration && locality == r.locality && initialized == r.initialized; }

	//If a process has reappeared without the storage server that was on it (isFailed == true), we don't need to exclude it
	//We also don't need to exclude processes who are in the wrong configuration (since those servers will be removed)
	bool excludeOnRecruit() { return !isFailed && !isWrongConfiguration; }
};
typedef AsyncMap<UID, ServerStatus> ServerStatusMap;

// Read keyservers, return unique set of teams
ACTOR Future<Reference<InitialDataDistribution>> getInitialDataDistribution( Database cx, UID distributorId, MoveKeysLock moveKeysLock, std::vector<Optional<Key>> remoteDcIds ) {
	state Reference<InitialDataDistribution> result = Reference<InitialDataDistribution>(new InitialDataDistribution);
	state Key beginKey = allKeys.begin;

	state bool succeeded;

	state Transaction tr( cx );

	state std::map<UID, Optional<Key>> server_dc;
	state std::map<vector<UID>, std::pair<vector<UID>, vector<UID>>> team_cache;

	//Get the server list in its own try/catch block since it modifies result.  We don't want a subsequent failure causing entries to be duplicated
	loop {
		server_dc.clear();
		succeeded = false;
		try {

			// Read healthyZone value which is later used to determine on/off of failure triggered DD
			tr.setOption(FDBTransactionOptions::READ_SYSTEM_KEYS);
			tr.setOption(FDBTransactionOptions::READ_LOCK_AWARE);
			Optional<Value> val = wait(tr.get(healthyZoneKey));
			if (val.present()) {
				auto p = decodeHealthyZoneValue(val.get());
				if (p.second > tr.getReadVersion().get() || p.first == ignoreSSFailuresZoneString) {
					result->initHealthyZoneValue = Optional<Key>(p.first);
				} else {
					result->initHealthyZoneValue = Optional<Key>();
				}
			} else {
				result->initHealthyZoneValue = Optional<Key>();
			}

			result->mode = 1;
			tr.setOption(FDBTransactionOptions::PRIORITY_SYSTEM_IMMEDIATE);
			Optional<Value> mode = wait( tr.get( dataDistributionModeKey ) );
			if (mode.present()) {
				BinaryReader rd( mode.get(), Unversioned() );
				rd >> result->mode;
			}
			if (!result->mode || !isDDEnabled()) {
				// DD can be disabled persistently (result->mode = 0) or transiently (isDDEnabled() = 0)
				TraceEvent(SevDebug, "GetInitialDataDistribution_DisabledDD");
				return result;
			}

			state Future<vector<ProcessData>> workers = getWorkers(&tr);
			state Future<Standalone<RangeResultRef>> serverList = tr.getRange( serverListKeys, CLIENT_KNOBS->TOO_MANY );
			wait( success(workers) && success(serverList) );
			ASSERT( !serverList.get().more && serverList.get().size() < CLIENT_KNOBS->TOO_MANY );

			std::map<Optional<Standalone<StringRef>>, ProcessData> id_data;
			for( int i = 0; i < workers.get().size(); i++ )
				id_data[workers.get()[i].locality.processId()] = workers.get()[i];

			succeeded = true;

			for( int i = 0; i < serverList.get().size(); i++ ) {
				auto ssi = decodeServerListValue( serverList.get()[i].value );
				result->allServers.push_back(std::make_pair(ssi, id_data[ssi.locality.processId()].processClass));
				server_dc[ssi.id()] = ssi.locality.dcId();
			}

			break;
		}
		catch(Error &e) {
			wait( tr.onError(e) );

			ASSERT(!succeeded); //We shouldn't be retrying if we have already started modifying result in this loop
			TraceEvent("GetInitialTeamsRetry", distributorId);
		}
	}

	//If keyServers is too large to read in a single transaction, then we will have to break this process up into multiple transactions.
	//In that case, each iteration should begin where the previous left off
	while(beginKey < allKeys.end) {
		TEST(beginKey > allKeys.begin); //Multi-transactional getInitialDataDistribution
		loop {
			succeeded = false;
			try {
				tr.setOption(FDBTransactionOptions::PRIORITY_SYSTEM_IMMEDIATE);
				wait(checkMoveKeysLockReadOnly(&tr, moveKeysLock));
				Standalone<RangeResultRef> keyServers = wait(krmGetRanges(&tr, keyServersPrefix, KeyRangeRef(beginKey, allKeys.end), SERVER_KNOBS->MOVE_KEYS_KRM_LIMIT, SERVER_KNOBS->MOVE_KEYS_KRM_LIMIT_BYTES));
				succeeded = true;

				vector<UID> src, dest, last;

				// for each range
				for(int i = 0; i < keyServers.size() - 1; i++) {
					DDShardInfo info( keyServers[i].key );
					decodeKeyServersValue( keyServers[i].value, src, dest );
					if(remoteDcIds.size()) {
						auto srcIter = team_cache.find(src);
						if(srcIter == team_cache.end()) {
							for(auto& id : src) {
								auto& dc = server_dc[id];
								if(std::find(remoteDcIds.begin(), remoteDcIds.end(), dc) != remoteDcIds.end()) {
									info.remoteSrc.push_back(id);
								} else {
									info.primarySrc.push_back(id);
								}
							}
							result->primaryTeams.insert( info.primarySrc );
							result->remoteTeams.insert( info.remoteSrc );
							team_cache[src] = std::make_pair(info.primarySrc, info.remoteSrc);
						} else {
							info.primarySrc = srcIter->second.first;
							info.remoteSrc = srcIter->second.second;
						}
						if(dest.size()) {
							info.hasDest = true;
							auto destIter = team_cache.find(dest);
							if(destIter == team_cache.end()) {
								for(auto& id : dest) {
									auto& dc = server_dc[id];
									if(std::find(remoteDcIds.begin(), remoteDcIds.end(), dc) != remoteDcIds.end()) {
										info.remoteDest.push_back(id);
									} else {
										info.primaryDest.push_back(id);
									}
								}
								result->primaryTeams.insert( info.primaryDest );
								result->remoteTeams.insert( info.remoteDest );
								team_cache[dest] = std::make_pair(info.primaryDest, info.remoteDest);
							} else {
								info.primaryDest = destIter->second.first;
								info.remoteDest = destIter->second.second;
							}
						}
					} else {
						info.primarySrc = src;
						auto srcIter = team_cache.find(src);
						if(srcIter == team_cache.end()) {
							result->primaryTeams.insert( src );
							team_cache[src] = std::pair<vector<UID>, vector<UID>>();
						}
						if (dest.size()) {
							info.hasDest = true;
							info.primaryDest = dest;
							auto destIter = team_cache.find(dest);
							if(destIter == team_cache.end()) {
								result->primaryTeams.insert( dest );
								team_cache[dest] = std::pair<vector<UID>, vector<UID>>();
							}
						}
					}
					result->shards.push_back( info );
				}

				ASSERT(keyServers.size() > 0);
				beginKey = keyServers.end()[-1].key;
				break;
			} catch (Error& e) {
				wait( tr.onError(e) );

				ASSERT(!succeeded); //We shouldn't be retrying if we have already started modifying result in this loop
				TraceEvent("GetInitialTeamsKeyServersRetry", distributorId);
			}
		}

		tr.reset();
	}

	// a dummy shard at the end with no keys or servers makes life easier for trackInitialShards()
	result->shards.push_back( DDShardInfo(allKeys.end) );

	return result;
}

Future<Void> storageServerTracker(
	struct DDTeamCollection* const& self,
	Database const& cx,
	TCServerInfo* const& server,
	Promise<Void> const& errorOut,
	Version const& addedVersion);

Future<Void> teamTracker(struct DDTeamCollection* const& self, Reference<TCTeamInfo> const& team, bool const& badTeam, bool const& redundantTeam);

struct DDTeamCollection : ReferenceCounted<DDTeamCollection> {
	// clang-format off
	enum { REQUESTING_WORKER = 0, GETTING_WORKER = 1, GETTING_STORAGE = 2 };
	enum class Status { NONE = 0, EXCLUDED = 1, FAILED = 2 };

	// addActor: add to actorCollection so that when an actor has error, the ActorCollection can catch the error.
	// addActor is used to create the actorCollection when the dataDistributionTeamCollection is created
	PromiseStream<Future<Void>> addActor;
	Database cx;
	UID distributorId;
	DatabaseConfiguration configuration;

	bool doBuildTeams;
	bool lastBuildTeamsFailed;
	Future<Void> teamBuilder;
	AsyncTrigger restartTeamBuilder;

	MoveKeysLock lock;
	PromiseStream<RelocateShard> output;
	vector<UID> allServers;
	ServerStatusMap server_status;
	int64_t unhealthyServers;
	std::map<int,int> priority_teams;
	std::map<UID, Reference<TCServerInfo>> server_info;

	// machine_info has all machines info; key must be unique across processes on the same machine
	std::map<Standalone<StringRef>, Reference<TCMachineInfo>> machine_info;
	std::vector<Reference<TCMachineTeamInfo>> machineTeams; // all machine teams
	LocalityMap<UID> machineLocalityMap; // locality info of machines

	vector<Reference<TCTeamInfo>> teams;
	vector<Reference<TCTeamInfo>> badTeams;
	Reference<ShardsAffectedByTeamFailure> shardsAffectedByTeamFailure;
	PromiseStream<UID> removedServers;
	std::set<UID> recruitingIds; // The IDs of the SS which are being recruited
	std::set<NetworkAddress> recruitingLocalities;
	Future<Void> initialFailureReactionDelay;
	Future<Void> initializationDoneActor;
	Promise<Void> serverTrackerErrorOut;
	AsyncVar<int> recruitingStream;
	Debouncer restartRecruiting;

	int healthyTeamCount;
	Reference<AsyncVar<bool>> zeroHealthyTeams;

	int optimalTeamCount;
	AsyncVar<bool> zeroOptimalTeams;

<<<<<<< HEAD
	// EXCLUDED if an address is in the excluded list in the database.
	// FAILED if an address is permanently failed.
	// NONE by default.  Updated asynchronously (eventually)
	AsyncMap< AddressExclusion, Status > excludedServers;
=======
	AsyncMap< AddressExclusion, bool > excludedServers;  // true if an address is in the excluded list in the database.  Updated asynchronously (eventually)
	std::set<AddressExclusion> invalidLocalityAddr; // These address have invalidLocality for the configured storagePolicy
>>>>>>> 7599dd00

	std::vector<Optional<Key>> includedDCs;
	Optional<std::vector<Optional<Key>>> otherTrackedDCs;
	bool primary;
	Reference<AsyncVar<bool>> processingUnhealthy;
	Future<Void> readyToStart;
	Future<Void> checkTeamDelay;
	Promise<Void> addSubsetComplete;
	Future<Void> badTeamRemover;
	Future<Void> checkInvalidLocalities;

	Future<Void> wrongStoreTypeRemover;

	Reference<LocalitySet> storageServerSet;
	std::vector<LocalityEntry> forcedEntries, resultEntries;

	std::vector<DDTeamCollection*> teamCollections;
	AsyncVar<Optional<Key>> healthyZone;
	Future<bool> clearHealthyZoneFuture;
	// clang-format on

	void resetLocalitySet() {
		storageServerSet = Reference<LocalitySet>(new LocalityMap<UID>());
		LocalityMap<UID>* storageServerMap = (LocalityMap<UID>*) storageServerSet.getPtr();

		for( auto& it : server_info ) {
			it.second->localityEntry = storageServerMap->add(it.second->lastKnownInterface.locality, &it.second->id);
		}
	}

	bool satisfiesPolicy(const std::vector<Reference<TCServerInfo>>& team, int amount = -1) {
		forcedEntries.clear();
		resultEntries.clear();
		if(amount == -1) {
			amount = team.size();
		}

		for(int i = 0; i < amount; i++) {
			forcedEntries.push_back(team[i]->localityEntry);
		}

		bool result = storageServerSet->selectReplicas(configuration.storagePolicy, forcedEntries, resultEntries);
		return result && resultEntries.size() == 0;
	}

	DDTeamCollection(Database const& cx, UID distributorId, MoveKeysLock const& lock,
	                 PromiseStream<RelocateShard> const& output,
	                 Reference<ShardsAffectedByTeamFailure> const& shardsAffectedByTeamFailure,
	                 DatabaseConfiguration configuration, std::vector<Optional<Key>> includedDCs,
	                 Optional<std::vector<Optional<Key>>> otherTrackedDCs, Future<Void> readyToStart,
	                 Reference<AsyncVar<bool>> zeroHealthyTeams, bool primary,
	                 Reference<AsyncVar<bool>> processingUnhealthy)
	  : cx(cx), distributorId(distributorId), lock(lock), output(output),
	    shardsAffectedByTeamFailure(shardsAffectedByTeamFailure), doBuildTeams(true), lastBuildTeamsFailed(false),
	    teamBuilder(Void()), badTeamRemover(Void()), checkInvalidLocalities(Void()), wrongStoreTypeRemover(Void()), configuration(configuration),
	    readyToStart(readyToStart), clearHealthyZoneFuture(true),
	    checkTeamDelay(delay(SERVER_KNOBS->CHECK_TEAM_DELAY, TaskPriority::DataDistribution)),
	    initialFailureReactionDelay(
	        delayed(readyToStart, SERVER_KNOBS->INITIAL_FAILURE_REACTION_DELAY, TaskPriority::DataDistribution)),
	    healthyTeamCount(0), storageServerSet(new LocalityMap<UID>()),
	    initializationDoneActor(logOnCompletion(readyToStart && initialFailureReactionDelay, this)),
	    optimalTeamCount(0), recruitingStream(0), restartRecruiting(SERVER_KNOBS->DEBOUNCE_RECRUITING_DELAY),
	    unhealthyServers(0), includedDCs(includedDCs), otherTrackedDCs(otherTrackedDCs),
	    zeroHealthyTeams(zeroHealthyTeams), zeroOptimalTeams(true), primary(primary),
	    processingUnhealthy(processingUnhealthy) {
		if(!primary || configuration.usableRegions == 1) {
			TraceEvent("DDTrackerStarting", distributorId)
				.detail( "State", "Inactive" )
				.trackLatest( "DDTrackerStarting" );
		}
	}

	~DDTeamCollection() {
		// The following kills a reference cycle between the teamTracker actor and the TCTeamInfo that both holds and is held by the actor
		// It also ensures that the trackers are done fiddling with healthyTeamCount before we free this
		for(int i=0; i < teams.size(); i++) {
			teams[i]->tracker.cancel();
		}
		for(int i=0; i < badTeams.size(); i++) {
			badTeams[i]->tracker.cancel();
		}
		// The following makes sure that, even if a reference to a team is held in the DD Queue, the tracker will be stopped
		//  before the server_status map to which it has a pointer, is destroyed.
		for(auto it = server_info.begin(); it != server_info.end(); ++it) {
			it->second->tracker.cancel();
		}

		teamBuilder.cancel();
	}

	ACTOR static Future<Void> logOnCompletion( Future<Void> signal, DDTeamCollection* self ) {
		wait(signal);
		wait(delay(SERVER_KNOBS->LOG_ON_COMPLETION_DELAY, TaskPriority::DataDistribution));

		if(!self->primary || self->configuration.usableRegions == 1) {
			TraceEvent("DDTrackerStarting", self->distributorId)
				.detail( "State", "Active" )
				.trackLatest( "DDTrackerStarting" );
		}

		return Void();
	}

	ACTOR static Future<Void> interruptableBuildTeams( DDTeamCollection* self ) {
		if(!self->addSubsetComplete.isSet()) {
			wait( addSubsetOfEmergencyTeams(self) );
			self->addSubsetComplete.send(Void());
		}

		loop {
			choose {
				when( wait( self->buildTeams( self ) ) ) {
					return Void();
				}
				when( wait( self->restartTeamBuilder.onTrigger() ) ) {}
			}
		}
	}

	ACTOR static Future<Void> checkBuildTeams( DDTeamCollection* self ) {
		wait( self->checkTeamDelay );
		while( !self->teamBuilder.isReady() )
			wait( self->teamBuilder );

		if( self->doBuildTeams && self->readyToStart.isReady() ) {
			self->doBuildTeams = false;
			self->teamBuilder = self->interruptableBuildTeams( self );
			wait( self->teamBuilder );
		}

		return Void();
	}

	// SOMEDAY: Make bestTeam better about deciding to leave a shard where it is (e.g. in PRIORITY_TEAM_HEALTHY case)
	//		    use keys, src, dest, metrics, priority, system load, etc.. to decide...
	ACTOR static Future<Void> getTeam( DDTeamCollection* self, GetTeamRequest req ) {
		try {
			wait( self->checkBuildTeams( self ) );

			// Select the best team
			// Currently the metric is minimum used disk space (adjusted for data in flight)
			// Only healthy teams may be selected. The team has to be healthy at the moment we update
			//   shardsAffectedByTeamFailure or we could be dropping a shard on the floor (since team
			//   tracking is "edge triggered")
			// SOMEDAY: Account for capacity, load (when shardMetrics load is high)

			// self->teams.size() can be 0 under the ConfigureTest.txt test when we change configurations
			// The situation happens rarely. We may want to eliminate this situation someday
			if( !self->teams.size() ) {
				req.reply.send( Optional<Reference<IDataDistributionTeam>>() );
				return Void();
			}

			int64_t bestLoadBytes = 0;
			Optional<Reference<IDataDistributionTeam>> bestOption;
			std::vector<std::pair<int, Reference<IDataDistributionTeam>>> randomTeams;
			std::set< UID > sources;

			if( !req.wantsNewServers ) {
				std::vector<Reference<IDataDistributionTeam>> similarTeams;
				bool foundExact = false;

				for( int i = 0; i < req.sources.size(); i++ )
					sources.insert( req.sources[i] );

				for( int i = 0; i < req.sources.size(); i++ ) {
					if( self->server_info.count( req.sources[i] ) ) {
						auto& teamList = self->server_info[ req.sources[i] ]->teams;
						for( int j = 0; j < teamList.size(); j++ ) {
							if( teamList[j]->isHealthy() && (!req.preferLowerUtilization || teamList[j]->hasHealthyFreeSpace())) {
								int sharedMembers = 0;
								for( const UID& id : teamList[j]->getServerIDs() )
									if( sources.count( id ) )
										sharedMembers++;

								if( !foundExact && sharedMembers == teamList[j]->size() ) {
									foundExact = true;
									bestOption = Optional<Reference<IDataDistributionTeam>>();
									similarTeams.clear();
								}

								if( (sharedMembers == teamList[j]->size()) || (!foundExact && req.wantsTrueBest) ) {
									int64_t loadBytes = SOME_SHARED * teamList[j]->getLoadBytes(true, req.inflightPenalty);
									if( !bestOption.present() || ( req.preferLowerUtilization && loadBytes < bestLoadBytes ) || ( !req.preferLowerUtilization && loadBytes > bestLoadBytes ) ) {
										bestLoadBytes = loadBytes;
										bestOption = teamList[j];
									}
								}
								else if( !req.wantsTrueBest && !foundExact )
									similarTeams.push_back( teamList[j] );
							}
						}
					}
				}

				if( foundExact || (req.wantsTrueBest && bestOption.present() ) ) {
					ASSERT( bestOption.present() );
					// Check the team size: be sure team size is correct
					ASSERT(bestOption.get()->size() == self->configuration.storageTeamSize);
					req.reply.send( bestOption );
					return Void();
				}

				if( !req.wantsTrueBest ) {
					while( similarTeams.size() && randomTeams.size() < SERVER_KNOBS->BEST_TEAM_OPTION_COUNT ) {
						int randomTeam = deterministicRandom()->randomInt( 0, similarTeams.size() );
						randomTeams.push_back( std::make_pair( SOME_SHARED, similarTeams[randomTeam] ) );
						swapAndPop( &similarTeams, randomTeam );
					}
				}
			}

			if( req.wantsTrueBest ) {
				ASSERT( !bestOption.present() );
				for( int i = 0; i < self->teams.size(); i++ ) {
					if( self->teams[i]->isHealthy() && (!req.preferLowerUtilization || self->teams[i]->hasHealthyFreeSpace()) ) {
						int64_t loadBytes = NONE_SHARED * self->teams[i]->getLoadBytes(true, req.inflightPenalty);
						if( !bestOption.present() || ( req.preferLowerUtilization && loadBytes < bestLoadBytes ) || ( !req.preferLowerUtilization && loadBytes > bestLoadBytes ) ) {
							bestLoadBytes = loadBytes;
							bestOption = self->teams[i];
						}
					}
				}
			}
			else {
				int nTries = 0;
				while( randomTeams.size() < SERVER_KNOBS->BEST_TEAM_OPTION_COUNT && nTries < SERVER_KNOBS->BEST_TEAM_MAX_TEAM_TRIES ) {
					Reference<IDataDistributionTeam> dest = deterministicRandom()->randomChoice(self->teams);

					bool ok = dest->isHealthy() && (!req.preferLowerUtilization || dest->hasHealthyFreeSpace());
					for(int i=0; ok && i<randomTeams.size(); i++)
						if (randomTeams[i].second->getServerIDs() == dest->getServerIDs())
							ok = false;

					if (ok)
						randomTeams.push_back( std::make_pair( NONE_SHARED, dest ) );
					else
						nTries++;
				}

				for( int i = 0; i < randomTeams.size(); i++ ) {
					int64_t loadBytes = randomTeams[i].first * randomTeams[i].second->getLoadBytes(true, req.inflightPenalty);
					if( !bestOption.present() || ( req.preferLowerUtilization && loadBytes < bestLoadBytes ) || ( !req.preferLowerUtilization && loadBytes > bestLoadBytes ) ) {
						bestLoadBytes = loadBytes;
						bestOption = randomTeams[i].second;
					}
				}
			}

			// Note: req.completeSources can be empty and all servers (and server teams) can be unhealthy.
			// We will get stuck at this! This only happens when a DC fails. No need to consider it right now.
			if(!bestOption.present() && self->zeroHealthyTeams->get()) {
				//Attempt to find the unhealthy source server team and return it
				std::set<UID> completeSources;
				for( int i = 0; i < req.completeSources.size(); i++ ) {
					completeSources.insert( req.completeSources[i] );
				}

				int bestSize = 0;
				for( int i = 0; i < req.completeSources.size(); i++ ) {
					if( self->server_info.count( req.completeSources[i] ) ) {
						auto& teamList = self->server_info[ req.completeSources[i] ]->teams;
						for( int j = 0; j < teamList.size(); j++ ) {
							bool found = true;
							auto serverIDs = teamList[j]->getServerIDs();
							for( int k = 0; k < teamList[j]->size(); k++ ) {
								if( !completeSources.count( serverIDs[k] ) ) {
									found = false;
									break;
								}
							}
							if(found && teamList[j]->size() > bestSize) {
								bestOption = teamList[j];
								bestSize = teamList[j]->size();
							}
						}
						break;
					}
				}
			}

			req.reply.send( bestOption );

			return Void();
		} catch( Error &e ) {
			if( e.code() != error_code_actor_cancelled)
				req.reply.sendError( e );
			throw;
		}
	}

	int64_t getDebugTotalDataInFlight() {
		int64_t total = 0;
		for(auto itr = server_info.begin(); itr != server_info.end(); ++itr)
			total += itr->second->dataInFlightToServer;
		return total;
	}

	ACTOR static Future<Void> addSubsetOfEmergencyTeams( DDTeamCollection* self ) {
		state int idx = 0;
		state std::vector<Reference<TCServerInfo>> servers;
		state std::vector<UID> serverIds;
		state Reference<LocalitySet> tempSet = Reference<LocalitySet>(new LocalityMap<UID>());
		state LocalityMap<UID>* tempMap = (LocalityMap<UID>*) tempSet.getPtr();

		for(; idx < self->badTeams.size(); idx++ ) {
			servers.clear();
			for(const auto& server : self->badTeams[idx]->getServers()) {
				if(server->inDesiredDC && !self->server_status.get(server->id).isUnhealthy()) {
					servers.push_back(server);
				}
			}

			// For the bad team that is too big (too many servers), we will try to find a subset of servers in the team
			// to construct a new healthy team, so that moving data to the new healthy team will not
			// cause too much data movement overhead
			// FIXME: This code logic can be simplified.
			if(servers.size() >= self->configuration.storageTeamSize) {
				bool foundTeam = false;
				for( int j = 0; j < servers.size() - self->configuration.storageTeamSize + 1 && !foundTeam; j++ ) {
					auto& serverTeams = servers[j]->teams;
					for( int k = 0; k < serverTeams.size(); k++ ) {
						auto &testTeam = serverTeams[k]->getServerIDs();
						bool allInTeam = true; // All servers in testTeam belong to the healthy servers
						for( int l = 0; l < testTeam.size(); l++ ) {
							bool foundServer = false;
							for( auto it : servers ) {
								if( it->id == testTeam[l] ) {
									foundServer = true;
									break;
								}
							}
							if(!foundServer) {
								allInTeam = false;
								break;
							}
						}
						if( allInTeam ) {
							foundTeam = true;
							break;
						}
					}
				}
				if( !foundTeam ) {
					if( self->satisfiesPolicy(servers) ) {
						if(servers.size() == self->configuration.storageTeamSize || self->satisfiesPolicy(servers, self->configuration.storageTeamSize)) {
							servers.resize(self->configuration.storageTeamSize);
							self->addTeam(servers, true);
							//self->traceTeamCollectionInfo(); // Trace at the end of the function
						} else {
							tempSet->clear();
							for( auto it : servers ) {
								tempMap->add(it->lastKnownInterface.locality, &it->id);
							}

							self->resultEntries.clear();
							self->forcedEntries.clear();
							bool result = tempSet->selectReplicas(self->configuration.storagePolicy, self->forcedEntries, self->resultEntries);
							ASSERT(result && self->resultEntries.size() == self->configuration.storageTeamSize);

							serverIds.clear();
							for(auto& it : self->resultEntries) {
								serverIds.push_back(*tempMap->getObject(it));
							}
							std::sort(serverIds.begin(), serverIds.end());
							self->addTeam(serverIds.begin(), serverIds.end(), true);
						}
					} else {
						serverIds.clear();
						for(auto it : servers) {
							serverIds.push_back(it->id);
						}
						TraceEvent(SevWarnAlways, "CannotAddSubset", self->distributorId).detail("Servers", describe(serverIds));
					}
				}
			}
			wait( yield() );
		}

		// Trace and record the current number of teams for correctness test
		self->traceTeamCollectionInfo();

		return Void();
	}

	ACTOR static Future<Void> init( DDTeamCollection* self, Reference<InitialDataDistribution> initTeams ) {
		self->healthyZone.set(initTeams->initHealthyZoneValue);
		// SOMEDAY: If some servers have teams and not others (or some servers have more data than others) and there is an address/locality collision, should
		// we preferentially mark the least used server as undesirable?
		for (auto i = initTeams->allServers.begin(); i != initTeams->allServers.end(); ++i) {
			if (self->shouldHandleServer(i->first)) {
				if (!self->isValidLocality(self->configuration.storagePolicy, i->first.locality)) {
					TraceEvent(SevWarnAlways, "MissingLocality")
					    .detail("Server", i->first.uniqueID)
					    .detail("Locality", i->first.locality.toString());
					auto addr = i->first.address();
					self->invalidLocalityAddr.insert(AddressExclusion(addr.ip, addr.port));
					if (self->checkInvalidLocalities.isReady()) {
						self->checkInvalidLocalities = checkAndRemoveInvalidLocalityAddr(self);
						self->addActor.send(self->checkInvalidLocalities);
					}
				}
				self->addServer(i->first, i->second, self->serverTrackerErrorOut, 0);
			}
		}

		state std::set<std::vector<UID>>::iterator teamIter = self->primary ? initTeams->primaryTeams.begin() : initTeams->remoteTeams.begin();
		state std::set<std::vector<UID>>::iterator teamIterEnd = self->primary ? initTeams->primaryTeams.end() : initTeams->remoteTeams.end();
		for(; teamIter != teamIterEnd; ++teamIter) {
			self->addTeam(teamIter->begin(), teamIter->end(), true);
			wait( yield() );
		}

		return Void();
	}

	// Check if server or machine has a valid locality based on configured replication policy
	bool isValidLocality(Reference<IReplicationPolicy> storagePolicy, const LocalityData& locality) {
		// Future: Once we add simulation test that misconfigure a cluster, such as not setting some locality entries,
		// DD_VALIDATE_LOCALITY should always be true. Otherwise, simulation test may fail.
		if (!SERVER_KNOBS->DD_VALIDATE_LOCALITY) {
			// Disable the checking if locality is valid
			return true;
		}

		std::set<std::string> replicationPolicyKeys = storagePolicy->attributeKeys();
		for (auto& policy : replicationPolicyKeys) {
			if (!locality.isPresent(policy)) {
				return false;
			}
		}

		return true;
	}

	void evaluateTeamQuality() {
		int teamCount = teams.size(), serverCount = allServers.size();
		double teamsPerServer = (double)teamCount * configuration.storageTeamSize / serverCount;

		ASSERT( serverCount == server_info.size() );

		int minTeams = std::numeric_limits<int>::max();
		int maxTeams = std::numeric_limits<int>::min();
		double varTeams = 0;

		std::map<Optional<Standalone<StringRef>>, int> machineTeams;
		for(auto s = server_info.begin(); s != server_info.end(); ++s) {
			if(!server_status.get(s->first).isUnhealthy()) {
				int stc = s->second->teams.size();
				minTeams = std::min(minTeams, stc);
				maxTeams = std::max(maxTeams, stc);
				varTeams += (stc - teamsPerServer)*(stc - teamsPerServer);
				// Use zoneId as server's machine id
				machineTeams[s->second->lastKnownInterface.locality.zoneId()] += stc;
			}
		}
		varTeams /= teamsPerServer*teamsPerServer;

		int minMachineTeams = std::numeric_limits<int>::max();
		int maxMachineTeams = std::numeric_limits<int>::min();
		for( auto m = machineTeams.begin(); m != machineTeams.end(); ++m ) {
			minMachineTeams = std::min( minMachineTeams, m->second );
			maxMachineTeams = std::max( maxMachineTeams, m->second );
		}

		TraceEvent(
			minTeams>0 ? SevInfo : SevWarn,
			"DataDistributionTeamQuality", distributorId)
			.detail("Servers", serverCount)
			.detail("Teams", teamCount)
			.detail("TeamsPerServer", teamsPerServer)
			.detail("Variance", varTeams/serverCount)
			.detail("ServerMinTeams", minTeams)
			.detail("ServerMaxTeams", maxTeams)
			.detail("MachineMinTeams", minMachineTeams)
			.detail("MachineMaxTeams", maxMachineTeams);
	}

	int overlappingMembers( vector<UID> &team ) {
		if (team.empty()) {
			return 0;
		}

		int maxMatchingServers = 0;
		UID& serverID = team[0];
		for (auto& usedTeam : server_info[serverID]->teams) {
			auto used = usedTeam->getServerIDs();
			int teamIdx = 0;
			int usedIdx = 0;
			int matchingServers = 0;
			while(teamIdx < team.size() && usedIdx < used.size()) {
				if(team[teamIdx] == used[usedIdx]) {
					matchingServers++;
					teamIdx++;
					usedIdx++;
				} else if(team[teamIdx] < used[usedIdx]) {
					teamIdx++;
				} else {
					usedIdx++;
				}
			}
			ASSERT(matchingServers > 0);
			maxMatchingServers = std::max(maxMatchingServers, matchingServers);
			if(maxMatchingServers == team.size()) {
				return maxMatchingServers;
			}
		}

		return maxMatchingServers;
	}

	int overlappingMachineMembers( vector<Standalone<StringRef>>& team ) {
		if (team.empty()) {
			return 0;
		}

		int maxMatchingServers = 0;
		Standalone<StringRef>& serverID = team[0];
		for (auto& usedTeam : machine_info[serverID]->machineTeams) {
			auto used = usedTeam->machineIDs;
			int teamIdx = 0;
			int usedIdx = 0;
			int matchingServers = 0;
			while(teamIdx < team.size() && usedIdx < used.size()) {
				if(team[teamIdx] == used[usedIdx]) {
					matchingServers++;
					teamIdx++;
					usedIdx++;
				} else if(team[teamIdx] < used[usedIdx]) {
					teamIdx++;
				} else {
					usedIdx++;
				}
			}
			ASSERT(matchingServers > 0);
			maxMatchingServers = std::max(maxMatchingServers, matchingServers);
			if(maxMatchingServers == team.size()) {
				return maxMatchingServers;
			}
		}

		return maxMatchingServers;
	}

	Reference<TCMachineTeamInfo> findMachineTeam(vector<Standalone<StringRef>>& machineIDs) {
		if (machineIDs.empty()) {
			return Reference<TCMachineTeamInfo>();
		}

		Standalone<StringRef> machineID = machineIDs[0];
		for (auto& machineTeam : machine_info[machineID]->machineTeams) {
			if (machineTeam->machineIDs == machineIDs) {
				return machineTeam;
			}
		}

		return Reference<TCMachineTeamInfo>();
	}

	// Assume begin to end is sorted by std::sort
	// Assume InputIt is iterator to UID
	// Note: We must allow creating empty teams because empty team is created when a remote DB is initialized.
	// The empty team is used as the starting point to move data to the remote DB
	// begin : the start of the team member ID
	// end : end of the team member ID
	// isIntialTeam : False when the team is added by addTeamsBestOf(); True otherwise, e.g.,
	// when the team added at init() when we recreate teams by looking up DB
	template <class InputIt>
	void addTeam(InputIt begin, InputIt end, bool isInitialTeam) {
		vector<Reference<TCServerInfo>> newTeamServers;
		for (auto i = begin; i != end; ++i) {
			if (server_info.find(*i) != server_info.end()) {
				newTeamServers.push_back(server_info[*i]);
			}
		}

		addTeam(newTeamServers, isInitialTeam);
	}

	void addTeam(const vector<Reference<TCServerInfo>>& newTeamServers, bool isInitialTeam,
	             bool redundantTeam = false) {
		Reference<TCTeamInfo> teamInfo(new TCTeamInfo(newTeamServers));

		// Move satisfiesPolicy to the end for performance benefit
		bool badTeam = redundantTeam || teamInfo->size() != configuration.storageTeamSize
				|| !satisfiesPolicy(teamInfo->getServers());

		teamInfo->tracker = teamTracker(this, teamInfo, badTeam, redundantTeam);
		// ASSERT( teamInfo->serverIDs.size() > 0 ); //team can be empty at DB initialization
		if (badTeam) {
			badTeams.push_back(teamInfo);
			return;
		}

		// For a good team, we add it to teams and create machine team for it when necessary
		teams.push_back(teamInfo);
		for (int i = 0; i < newTeamServers.size(); ++i) {
			newTeamServers[i]->teams.push_back(teamInfo);
		}

		// Find or create machine team for the server team
		// Add the reference of machineTeam (with machineIDs) into process team
		vector<Standalone<StringRef>> machineIDs;
		for (auto server = newTeamServers.begin(); server != newTeamServers.end(); ++server) {
			ASSERT_WE_THINK((*server)->machine.isValid());
			machineIDs.push_back((*server)->machine->machineID);
		}
		sort(machineIDs.begin(), machineIDs.end());
		Reference<TCMachineTeamInfo> machineTeamInfo = findMachineTeam(machineIDs);

		// A team is not initial team if it is added by addTeamsBestOf() which always create a team with correct size
		// A non-initial team must have its machine team created and its size must be correct
		ASSERT(isInitialTeam || machineTeamInfo.isValid());

		// Create a machine team if it does not exist
		// Note an initial team may be added at init() even though the team size is not storageTeamSize
		if (!machineTeamInfo.isValid() && !machineIDs.empty()) {
			machineTeamInfo = addMachineTeam(machineIDs.begin(), machineIDs.end());
		}

		if (!machineTeamInfo.isValid()) {
			TraceEvent(SevWarn, "AddTeamWarning")
			    .detail("NotFoundMachineTeam", "OKIfTeamIsEmpty")
			    .detail("TeamInfo", teamInfo->getDesc());
		}

		teamInfo->machineTeam = machineTeamInfo;
		machineTeamInfo->serverTeams.push_back(teamInfo);
		if (g_network->isSimulated()) {
			// Update server team information for consistency check in simulation
			traceTeamCollectionInfo();
		}
	}

	void addTeam(std::set<UID> const& team, bool isInitialTeam) { addTeam(team.begin(), team.end(), isInitialTeam); }

	// Add a machine team specified by input machines
	Reference<TCMachineTeamInfo> addMachineTeam(vector<Reference<TCMachineInfo>> machines) {
		Reference<TCMachineTeamInfo> machineTeamInfo(new TCMachineTeamInfo(machines));
		machineTeams.push_back(machineTeamInfo);

		// Assign machine teams to machine
		for (auto machine : machines) {
			// A machine's machineTeams vector should not hold duplicate machineTeam members
			ASSERT_WE_THINK(std::count(machine->machineTeams.begin(), machine->machineTeams.end(), machineTeamInfo)==0);
			machine->machineTeams.push_back(machineTeamInfo);
		}

		return machineTeamInfo;
	}

	// Add a machine team by using the machineIDs from begin to end
	Reference<TCMachineTeamInfo> addMachineTeam(vector<Standalone<StringRef>>::iterator begin,
	                                            vector<Standalone<StringRef>>::iterator end) {
		vector<Reference<TCMachineInfo>> machines;

		for (auto i = begin; i != end; ++i) {
			if (machine_info.find(*i) != machine_info.end()) {
				machines.push_back(machine_info[*i]);
			} else {
				TraceEvent(SevWarn, "AddMachineTeamError").detail("MachineIDNotExist", i->contents().toString());
			}
		}

		return addMachineTeam(machines);
	}

	// Group storage servers (process) based on their machineId in LocalityData
	// All created machines are healthy
	// Return The number of healthy servers we grouped into machines
	int constructMachinesFromServers() {
		int totalServerIndex = 0;
		for(auto i = server_info.begin(); i != server_info.end(); ++i) {
			if (!server_status.get(i->first).isUnhealthy()) {
				checkAndCreateMachine(i->second);
				totalServerIndex++;
			}
		}

		return totalServerIndex;
	}

	void traceConfigInfo() {
		TraceEvent("DDConfig", distributorId)
		    .detail("StorageTeamSize", configuration.storageTeamSize)
		    .detail("DesiredTeamsPerServer", SERVER_KNOBS->DESIRED_TEAMS_PER_SERVER)
		    .detail("MaxTeamsPerServer", SERVER_KNOBS->MAX_TEAMS_PER_SERVER)
		    .detail("StoreType", configuration.storageServerStoreType);
	}

	void traceServerInfo() {
		int i = 0;

		TraceEvent("ServerInfo", distributorId).detail("Size", server_info.size());
		for (auto& server : server_info) {
			TraceEvent("ServerInfo", distributorId)
			    .detail("ServerInfoIndex", i++)
			    .detail("ServerID", server.first.toString())
			    .detail("ServerTeamOwned", server.second->teams.size())
			    .detail("MachineID", server.second->machine->machineID.contents().toString())
			    .detail("StoreType", server.second->storeType.toString())
			    .detail("InDesiredDC", server.second->inDesiredDC);
		}
		for (auto& server : server_info) {
			const UID& uid = server.first;
			TraceEvent("ServerStatus", distributorId)
			    .detail("ServerID", uid)
			    .detail("Healthy", !server_status.get(uid).isUnhealthy())
			    .detail("MachineIsValid", server_info[uid]->machine.isValid())
			    .detail("MachineTeamSize",
			            server_info[uid]->machine.isValid() ? server_info[uid]->machine->machineTeams.size() : -1);
		}
	}

	void traceServerTeamInfo() {
		int i = 0;

		TraceEvent("ServerTeamInfo", distributorId).detail("Size", teams.size());
		for (auto& team : teams) {
			TraceEvent("ServerTeamInfo", distributorId)
			    .detail("TeamIndex", i++)
			    .detail("Healthy", team->isHealthy())
			    .detail("TeamSize", team->size())
			    .detail("MemberIDs", team->getServerIDsStr());
		}
	}

	void traceMachineInfo() {
		int i = 0;

		TraceEvent("MachineInfo").detail("Size", machine_info.size());
		for (auto& machine : machine_info) {
			TraceEvent("MachineInfo", distributorId)
			    .detail("MachineInfoIndex", i++)
			    .detail("Healthy", isMachineHealthy(machine.second))
			    .detail("MachineID", machine.first.contents().toString())
			    .detail("MachineTeamOwned", machine.second->machineTeams.size())
			    .detail("ServerNumOnMachine", machine.second->serversOnMachine.size())
			    .detail("ServersID", machine.second->getServersIDStr());
		}
	}

	void traceMachineTeamInfo() {
		int i = 0;

		TraceEvent("MachineTeamInfo", distributorId).detail("Size", machineTeams.size());
		for (auto& team : machineTeams) {
			TraceEvent("MachineTeamInfo", distributorId)
			    .detail("TeamIndex", i++)
			    .detail("MachineIDs", team->getMachineIDsStr())
			    .detail("ServerTeams", team->serverTeams.size());
		}
	}

	// Locality string is hashed into integer, used as KeyIndex
	// For better understand which KeyIndex is used for locality, we print this info in trace.
	void traceLocalityArrayIndexName() {
		TraceEvent("LocalityRecordKeyName").detail("Size", machineLocalityMap._keymap->_lookuparray.size());
		for (int i = 0; i < machineLocalityMap._keymap->_lookuparray.size(); ++i) {
			TraceEvent("LocalityRecordKeyIndexName")
			    .detail("KeyIndex", i)
			    .detail("KeyName", machineLocalityMap._keymap->_lookuparray[i]);
		}
	}

	void traceMachineLocalityMap() {
		int i = 0;

		TraceEvent("MachineLocalityMap", distributorId).detail("Size", machineLocalityMap.size());
		for (auto& uid : machineLocalityMap.getObjects()) {
			Reference<LocalityRecord> record = machineLocalityMap.getRecord(i);
			if (record.isValid()) {
				TraceEvent("MachineLocalityMap", distributorId)
				    .detail("LocalityIndex", i++)
				    .detail("UID", uid->toString())
				    .detail("LocalityRecord", record->toString());
			} else {
				TraceEvent("MachineLocalityMap")
				    .detail("LocalityIndex", i++)
				    .detail("UID", uid->toString())
				    .detail("LocalityRecord", "[NotFound]");
			}
		}
	}

	// To enable verbose debug info, set shouldPrint to true
	void traceAllInfo(bool shouldPrint = false) {

		if (!shouldPrint) return;

		TraceEvent("TraceAllInfo", distributorId).detail("Primary", primary);
		traceConfigInfo();
		traceServerInfo();
		traceServerTeamInfo();
		traceMachineInfo();
		traceMachineTeamInfo();
		traceLocalityArrayIndexName();
		traceMachineLocalityMap();
	}

	// We must rebuild machine locality map whenever the entry in the map is inserted or removed
	void rebuildMachineLocalityMap() {
		machineLocalityMap.clear();
		int numHealthyMachine = 0;
		for (auto machine = machine_info.begin(); machine != machine_info.end(); ++machine) {
			if (machine->second->serversOnMachine.empty()) {
				TraceEvent(SevWarn, "RebuildMachineLocalityMapError")
				    .detail("Machine", machine->second->machineID.toString())
				    .detail("NumServersOnMachine", 0);
				continue;
			}
			if (!isMachineHealthy(machine->second)) {
				continue;
			}
			Reference<TCServerInfo> representativeServer = machine->second->serversOnMachine[0];
			auto& locality = representativeServer->lastKnownInterface.locality;
			if (!isValidLocality(configuration.storagePolicy, locality)) {
				TraceEvent(SevWarn, "RebuildMachineLocalityMapError")
				    .detail("Machine", machine->second->machineID.toString())
				    .detail("InvalidLocality", locality.toString());
				continue;
			}
			const LocalityEntry& localityEntry = machineLocalityMap.add(locality, &representativeServer->id);
			machine->second->localityEntry = localityEntry;
			++numHealthyMachine;
		}
	}

	// Create machineTeamsToBuild number of machine teams
	// No operation if machineTeamsToBuild is 0
	// Note: The creation of machine teams should not depend on server teams:
	// No matter how server teams will be created, we will create the same set of machine teams;
	// We should never use server team number in building machine teams.
	//
	// Five steps to create each machine team, which are document in the function
	// Reuse ReplicationPolicy selectReplicas func to select machine team
	// return number of added machine teams
	int addBestMachineTeams(int machineTeamsToBuild) {
		int addedMachineTeams = 0;

		ASSERT(machineTeamsToBuild >= 0);
		// The number of machines is always no smaller than the storageTeamSize in a correct configuration
		ASSERT(machine_info.size() >= configuration.storageTeamSize);
		// Future: Consider if we should overbuild more machine teams to
		// allow machineTeamRemover() to get a more balanced machine teams per machine

		// Step 1: Create machineLocalityMap which will be used in building machine team
		rebuildMachineLocalityMap();

		// Add a team in each iteration
		while (addedMachineTeams < machineTeamsToBuild || notEnoughMachineTeamsForAMachine()) {
			// Step 2: Get least used machines from which we choose machines as a machine team
			std::vector<Reference<TCMachineInfo>> leastUsedMachines; // A less used machine has less number of teams
			int minTeamCount = std::numeric_limits<int>::max();
			for (auto& machine : machine_info) {
				// Skip invalid machine whose representative server is not in server_info
				ASSERT_WE_THINK(server_info.find(machine.second->serversOnMachine[0]->id) != server_info.end());
				// Skip unhealthy machines
				if (!isMachineHealthy(machine.second)) continue;
				// Skip machine with incomplete locality
				if (!isValidLocality(configuration.storagePolicy,
				                     machine.second->serversOnMachine[0]->lastKnownInterface.locality)) {
					continue;
				}

				// Invariant: We only create correct size machine teams.
				// When configuration (e.g., team size) is changed, the DDTeamCollection will be destroyed and rebuilt
				// so that the invariant will not be violated.
				int teamCount = machine.second->machineTeams.size();

				if (teamCount < minTeamCount) {
					leastUsedMachines.clear();
					minTeamCount = teamCount;
				}
				if (teamCount == minTeamCount) {
					leastUsedMachines.push_back(machine.second);
				}
			}

			std::vector<UID*> team;
			std::vector<LocalityEntry> forcedAttributes;

			// Step 4: Reuse Policy's selectReplicas() to create team for the representative process.
			std::vector<UID*> bestTeam;
			int bestScore = std::numeric_limits<int>::max();
			int maxAttempts = SERVER_KNOBS->BEST_OF_AMT; // BEST_OF_AMT = 4
			for (int i = 0; i < maxAttempts && i < 100; ++i) {
				// Step 3: Create a representative process for each machine.
				// Construct forcedAttribute from leastUsedMachines.
				// We will use forcedAttribute to call existing function to form a team
				if (leastUsedMachines.size()) {
					forcedAttributes.clear();
					// Randomly choose 1 least used machine
					Reference<TCMachineInfo> tcMachineInfo = deterministicRandom()->randomChoice(leastUsedMachines);
					ASSERT(!tcMachineInfo->serversOnMachine.empty());
					LocalityEntry process = tcMachineInfo->localityEntry;
					forcedAttributes.push_back(process);
					TraceEvent("ChosenMachine")
					    .detail("MachineInfo", tcMachineInfo->machineID)
					    .detail("LeaseUsedMachinesSize", leastUsedMachines.size())
					    .detail("ForcedAttributesSize", forcedAttributes.size());
				} else {
					// when leastUsedMachine is empty, we will never find a team later, so we can simply return.
					return addedMachineTeams;
				}

				// Choose a team that balances the # of teams per server among the teams
				// that have the least-utilized server
				team.clear();
				ASSERT_WE_THINK(forcedAttributes.size() == 1);
				auto success = machineLocalityMap.selectReplicas(configuration.storagePolicy, forcedAttributes, team);
				// NOTE: selectReplicas() should always return success when storageTeamSize = 1
				ASSERT_WE_THINK(configuration.storageTeamSize > 1 || (configuration.storageTeamSize == 1 && success));
				if (!success) {
					continue; // Try up to maxAttempts, since next time we may choose a different forcedAttributes
				}
				ASSERT(forcedAttributes.size() > 0);
				team.push_back((UID*)machineLocalityMap.getObject(forcedAttributes[0]));

				// selectReplicas() may NEVER return server not in server_info.
				for (auto& pUID : team) {
					ASSERT_WE_THINK(server_info.find(*pUID) != server_info.end());
				}

				// selectReplicas() should always return a team with correct size. otherwise, it has a bug
				ASSERT(team.size() == configuration.storageTeamSize);

				int score = 0;
				vector<Standalone<StringRef>> machineIDs;
				for (auto process = team.begin(); process != team.end(); process++) {
					Reference<TCServerInfo> server = server_info[**process];
					score += server->machine->machineTeams.size();
					Standalone<StringRef> machine_id = server->lastKnownInterface.locality.zoneId().get();
					machineIDs.push_back(machine_id);
				}

				// Only choose healthy machines into machine team
				ASSERT_WE_THINK(isMachineTeamHealthy(machineIDs));

				std::sort(machineIDs.begin(), machineIDs.end());
				int overlap = overlappingMachineMembers(machineIDs);
				if (overlap == machineIDs.size()) {
					maxAttempts += 1;
					continue;
				}
				score += SERVER_KNOBS->DD_OVERLAP_PENALTY*overlap;

				// SOMEDAY: randomly pick one from teams with the lowest score
				if (score < bestScore) {
					// bestTeam is the team which has the smallest number of teams its team members belong to.
					bestTeam = team;
					bestScore = score;
				}
			}

			// bestTeam should be a new valid team to be added into machine team now
			// Step 5: Restore machine from its representative process team and get the machine team
			if (bestTeam.size() == configuration.storageTeamSize) {
				// machineIDs is used to quickly check if the machineIDs belong to an existed team
				// machines keep machines reference for performance benefit by avoiding looking up machine by machineID
				vector<Reference<TCMachineInfo>> machines;
				for (auto process = bestTeam.begin(); process < bestTeam.end(); process++) {
					Reference<TCMachineInfo> machine = server_info[**process]->machine;
					machines.push_back(machine);
				}

				addMachineTeam(machines);
				addedMachineTeams++;
			} else {
				traceAllInfo(true);
				TraceEvent(SevWarn, "DataDistributionBuildTeams", distributorId)
				    .detail("Primary", primary)
				    .detail("Reason", "Unable to make desired machine Teams");
				lastBuildTeamsFailed = true;
				break;
			}
		}

		return addedMachineTeams;
	}

	bool isMachineTeamHealthy(vector<Standalone<StringRef>> const& machineIDs) {
		int healthyNum = 0;

		// A healthy machine team should have the desired number of machines
		if (machineIDs.size() != configuration.storageTeamSize) return false;

		for (auto& id : machineIDs) {
			auto& machine = machine_info[id];
			if (isMachineHealthy(machine)) {
				healthyNum++;
			}
		}
		return (healthyNum == machineIDs.size());
	}

	bool isMachineTeamHealthy(Reference<TCMachineTeamInfo> const& machineTeam) {
		int healthyNum = 0;

		// A healthy machine team should have the desired number of machines
		if (machineTeam->size() != configuration.storageTeamSize) return false;

		for (auto& machine : machineTeam->machines) {
			if (isMachineHealthy(machine)) {
				healthyNum++;
			}
		}
		return (healthyNum == machineTeam->machines.size());
	}

	bool isMachineHealthy(Reference<TCMachineInfo> const& machine) {
		if (!machine.isValid() || machine_info.find(machine->machineID) == machine_info.end() ||
		    machine->serversOnMachine.empty()) {
			return false;
		}

		// Healthy machine has at least one healthy server
		for (auto& server : machine->serversOnMachine) {
			if (!server_status.get(server->id).isUnhealthy()) {
				return true;
			}
		}

		return false;
	}

	// Return the healthy server with the least number of correct-size server teams
	Reference<TCServerInfo> findOneLeastUsedServer() {
		vector<Reference<TCServerInfo>> leastUsedServers;
		int minTeams = std::numeric_limits<int>::max();
		for (auto& server : server_info) {
			// Only pick healthy server, which is not failed or excluded.
			if (server_status.get(server.first).isUnhealthy()) continue;
			if (!isValidLocality(configuration.storagePolicy, server.second->lastKnownInterface.locality)) continue;

			int numTeams = server.second->teams.size();
			if (numTeams < minTeams) {
				minTeams = numTeams;
				leastUsedServers.clear();
			}
			if (minTeams == numTeams) {
				leastUsedServers.push_back(server.second);
			}
		}

		if (leastUsedServers.empty()) {
			// If we cannot find a healthy server with valid locality
			TraceEvent("NoHealthyAndValidLocalityServers")
				.detail("Servers", server_info.size())
				.detail("UnhealthyServers", unhealthyServers);
			return Reference<TCServerInfo>();
		} else {
			return deterministicRandom()->randomChoice(leastUsedServers);
		}
	}

	// Randomly choose one machine team that has chosenServer and has the correct size
	// When configuration is changed, we may have machine teams with old storageTeamSize
	Reference<TCMachineTeamInfo> findOneRandomMachineTeam(Reference<TCServerInfo> chosenServer) {
		if (!chosenServer->machine->machineTeams.empty()) {
			std::vector<Reference<TCMachineTeamInfo>> healthyMachineTeamsForChosenServer;
			for (auto& mt : chosenServer->machine->machineTeams) {
				if (isMachineTeamHealthy(mt)) {
					healthyMachineTeamsForChosenServer.push_back(mt);
				}
			}
			if (!healthyMachineTeamsForChosenServer.empty()) {
				return deterministicRandom()->randomChoice(healthyMachineTeamsForChosenServer);
			}
		}

		// If we cannot find a healthy machine team
		TraceEvent("NoHealthyMachineTeamForServer")
		    .detail("ServerID", chosenServer->id)
		    .detail("MachineTeams", chosenServer->machine->machineTeams.size());
		return Reference<TCMachineTeamInfo>();
	}

	// A server team should always come from servers on a machine team
	// Check if it is true
	bool isOnSameMachineTeam(Reference<TCTeamInfo>& team) {
		std::vector<Standalone<StringRef>> machineIDs;
		for (const auto& server : team->getServers()) {
			if (!server->machine.isValid()) return false;
			machineIDs.push_back(server->machine->machineID);
		}
		std::sort(machineIDs.begin(), machineIDs.end());

		int numExistance = 0;
		for (const auto& server : team->getServers()) {
			for (const auto& candidateMachineTeam : server->machine->machineTeams) {
				std::sort(candidateMachineTeam->machineIDs.begin(), candidateMachineTeam->machineIDs.end());
				if (machineIDs == candidateMachineTeam->machineIDs) {
					numExistance++;
					break;
				}
			}
		}
		return (numExistance == team->size());
	}

	// Sanity check the property of teams in unit test
	// Return true if all server teams belong to machine teams
	bool sanityCheckTeams() {
		for (auto& team : teams) {
			if (isOnSameMachineTeam(team) == false) {
				return false;
			}
		}

		return true;
	}

	int calculateHealthyServerCount() {
		int serverCount = 0;
		for (auto i = server_info.begin(); i != server_info.end(); ++i) {
			if (!server_status.get(i->first).isUnhealthy()) {
				++serverCount;
			}
		}
		return serverCount;
	}

	int calculateHealthyMachineCount() {
		int totalHealthyMachineCount = 0;
		for (auto& m : machine_info) {
			if (isMachineHealthy(m.second)) {
				++totalHealthyMachineCount;
			}
		}

		return totalHealthyMachineCount;
	}

	std::pair<int64_t, int64_t> calculateMinMaxServerTeamsOnServer() {
		int64_t minTeams = std::numeric_limits<int64_t>::max();
		int64_t maxTeams = 0;
		for (auto& server : server_info) {
			if (server_status.get(server.first).isUnhealthy()) {
				continue;
			}
			minTeams = std::min((int64_t) server.second->teams.size(), minTeams);
			maxTeams = std::max((int64_t) server.second->teams.size(), maxTeams);
		}
		return std::make_pair(minTeams, maxTeams);
	}

	std::pair<int64_t, int64_t> calculateMinMaxMachineTeamsOnMachine() {
		int64_t minTeams = std::numeric_limits<int64_t>::max();
		int64_t maxTeams = 0;
		for (auto& machine : machine_info) {
			if (!isMachineHealthy(machine.second)) {
				continue;
			}
			minTeams = std::min<int64_t>((int64_t) machine.second->machineTeams.size(), minTeams);
			maxTeams = std::max<int64_t>((int64_t) machine.second->machineTeams.size(), maxTeams);
		}
		return std::make_pair(minTeams, maxTeams);
	}

	// Sanity check
	bool isServerTeamCountCorrect(Reference<TCMachineTeamInfo>& mt) {
		int num = 0;
		bool ret = true;
		for (auto& team : teams) {
			if (team->machineTeam->machineIDs == mt->machineIDs) {
				++num;
			}
		}
		if (num != mt->serverTeams.size()) {
			ret = false;
			TraceEvent(SevError, "ServerTeamCountOnMachineIncorrect")
			    .detail("MachineTeam", mt->getMachineIDsStr())
			    .detail("ServerTeamsSize", mt->serverTeams.size())
			    .detail("CountedServerTeams", num);
		}
		return ret;
	}

	// Find the machine team with the least number of server teams
	std::pair<Reference<TCMachineTeamInfo>, int> getMachineTeamWithLeastProcessTeams() {
		Reference<TCMachineTeamInfo> retMT;
		int minNumProcessTeams = std::numeric_limits<int>::max();

		for (auto& mt : machineTeams) {
			if (EXPENSIVE_VALIDATION) {
				ASSERT(isServerTeamCountCorrect(mt));
			}

			if (mt->serverTeams.size() < minNumProcessTeams) {
				minNumProcessTeams = mt->serverTeams.size();
				retMT = mt;
			}
		}

		return std::pair<Reference<TCMachineTeamInfo>, int>(retMT, minNumProcessTeams);
	}

	// Find the machine team whose members are on the most number of machine teams, same logic as serverTeamRemover
	std::pair<Reference<TCMachineTeamInfo>, int> getMachineTeamWithMostMachineTeams() {
		Reference<TCMachineTeamInfo> retMT;
		int maxNumMachineTeams = 0;
		int targetMachineTeamNumPerMachine =
		    (SERVER_KNOBS->DESIRED_TEAMS_PER_SERVER * (configuration.storageTeamSize + 1)) / 2;

		for (auto& mt : machineTeams) {
			// The representative team number for the machine team mt is
			// the minimum number of machine teams of a machine in the team mt
			int representNumMachineTeams = std::numeric_limits<int>::max();
			for (auto& m : mt->machines) {
				representNumMachineTeams = std::min<int>(representNumMachineTeams, m->machineTeams.size());
			}
			if (representNumMachineTeams > targetMachineTeamNumPerMachine &&
			    representNumMachineTeams > maxNumMachineTeams) {
				maxNumMachineTeams = representNumMachineTeams;
				retMT = mt;
			}
		}

		return std::pair<Reference<TCMachineTeamInfo>, int>(retMT, maxNumMachineTeams);
	}

	// Find the server team whose members are on the most number of server teams
	std::pair<Reference<TCTeamInfo>, int> getServerTeamWithMostProcessTeams() {
		Reference<TCTeamInfo> retST;
		int maxNumProcessTeams = 0;
		int targetTeamNumPerServer = (SERVER_KNOBS->DESIRED_TEAMS_PER_SERVER * (configuration.storageTeamSize + 1)) / 2;

		for (auto& t : teams) {
			// The minimum number of teams of a server in a team is the representative team number for the team t
			int representNumProcessTeams = std::numeric_limits<int>::max();
			for (auto& server : t->getServers()) {
				representNumProcessTeams = std::min<int>(representNumProcessTeams, server->teams.size());
			}
			// We only remove the team whose representNumProcessTeams is larger than the targetTeamNumPerServer number
			// otherwise, teamBuilder will build the to-be-removed team again
			if (representNumProcessTeams > targetTeamNumPerServer && representNumProcessTeams > maxNumProcessTeams) {
				maxNumProcessTeams = representNumProcessTeams;
				retST = t;
			}
		}

		return std::pair<Reference<TCTeamInfo>, int>(retST, maxNumProcessTeams);
	}

	int getHealthyMachineTeamCount() {
		int healthyTeamCount = 0;
		for (auto mt = machineTeams.begin(); mt != machineTeams.end(); ++mt) {
			ASSERT((*mt)->machines.size() == configuration.storageTeamSize);

			if (isMachineTeamHealthy(*mt)) {
				++healthyTeamCount;
			}
		}

		return healthyTeamCount;
	}

	// Each machine is expected to have targetMachineTeamNumPerMachine
	// Return true if there exists a machine that does not have enough teams.
	bool notEnoughMachineTeamsForAMachine() {
		// If we want to remove the machine team with most machine teams, we use the same logic as
		// notEnoughTeamsForAServer
		int targetMachineTeamNumPerMachine =
		    SERVER_KNOBS->TR_FLAG_REMOVE_MT_WITH_MOST_TEAMS
		        ? (SERVER_KNOBS->DESIRED_TEAMS_PER_SERVER * (configuration.storageTeamSize + 1)) / 2
		        : SERVER_KNOBS->DESIRED_TEAMS_PER_SERVER;
		for (auto& m : machine_info) {
			// If SERVER_KNOBS->TR_FLAG_REMOVE_MT_WITH_MOST_TEAMS is false,
			// The desired machine team number is not the same with the desired server team number
			// in notEnoughTeamsForAServer() below, because the machineTeamRemover() does not
			// remove a machine team with the most number of machine teams.
			if (m.second->machineTeams.size() < targetMachineTeamNumPerMachine && isMachineHealthy(m.second)) {
				return true;
			}
		}

		return false;
	}

	// Each server is expected to have targetTeamNumPerServer teams.
	// Return true if there exists a server that does not have enough teams.
	bool notEnoughTeamsForAServer() {
		// We build more teams than we finally want so that we can use serverTeamRemover() actor to remove the teams
		// whose member belong to too many teams. This allows us to get a more balanced number of teams per server.
		// We want to ensure every server has targetTeamNumPerServer teams.
		// The numTeamsPerServerFactor is calculated as
		// (SERVER_KNOBS->DESIRED_TEAMS_PER_SERVER + ideal_num_of_teams_per_server) / 2
		// ideal_num_of_teams_per_server is (#teams * storageTeamSize) / #servers, which is
		// (#servers * DESIRED_TEAMS_PER_SERVER * storageTeamSize) / #servers.
		int targetTeamNumPerServer = (SERVER_KNOBS->DESIRED_TEAMS_PER_SERVER * (configuration.storageTeamSize + 1)) / 2;
		ASSERT(targetTeamNumPerServer > 0);
		for (auto& s : server_info) {
			if (s.second->teams.size() < targetTeamNumPerServer && !server_status.get(s.first).isUnhealthy()) {
				return true;
			}
		}

		return false;
	}

	// Create server teams based on machine teams
	// Before the number of machine teams reaches the threshold, build a machine team for each server team
	// When it reaches the threshold, first try to build a server team with existing machine teams; if failed,
	// build an extra machine team and record the event in trace
	int addTeamsBestOf(int teamsToBuild, int desiredTeams, int maxTeams) {
		ASSERT(teamsToBuild >= 0);
		ASSERT_WE_THINK(machine_info.size() > 0 || server_info.size() == 0);
		ASSERT_WE_THINK(SERVER_KNOBS->DESIRED_TEAMS_PER_SERVER >= 1 && configuration.storageTeamSize >= 1);

		int addedMachineTeams = 0;
		int addedTeams = 0;

		// Exclude machine teams who have members in the wrong configuration.
		// When we change configuration, we may have machine teams with storageTeamSize in the old configuration.
		int healthyMachineTeamCount = getHealthyMachineTeamCount();
		int totalMachineTeamCount = machineTeams.size();
		int totalHealthyMachineCount = calculateHealthyMachineCount();

		int desiredMachineTeams = SERVER_KNOBS->DESIRED_TEAMS_PER_SERVER * totalHealthyMachineCount;
		int maxMachineTeams = SERVER_KNOBS->MAX_TEAMS_PER_SERVER * totalHealthyMachineCount;
		// machineTeamsToBuild mimics how the teamsToBuild is calculated in buildTeams()
		int machineTeamsToBuild = std::max(
		    0, std::min(desiredMachineTeams - healthyMachineTeamCount, maxMachineTeams - totalMachineTeamCount));

		TraceEvent("BuildMachineTeams")
		    .detail("TotalHealthyMachine", totalHealthyMachineCount)
		    .detail("HealthyMachineTeamCount", healthyMachineTeamCount)
		    .detail("DesiredMachineTeams", desiredMachineTeams)
		    .detail("MaxMachineTeams", maxMachineTeams)
		    .detail("MachineTeamsToBuild", machineTeamsToBuild);
		// Pre-build all machine teams until we have the desired number of machine teams
		if (machineTeamsToBuild > 0 || notEnoughMachineTeamsForAMachine()) {
			addedMachineTeams = addBestMachineTeams(machineTeamsToBuild);
		}

		while (addedTeams < teamsToBuild || notEnoughTeamsForAServer()) {
			// Step 1: Create 1 best machine team
			std::vector<UID> bestServerTeam;
			int bestScore = std::numeric_limits<int>::max();
			int maxAttempts = SERVER_KNOBS->BEST_OF_AMT; // BEST_OF_AMT = 4
			bool earlyQuitBuild = false;
			for (int i = 0; i < maxAttempts && i < 100; ++i) {
				// Step 2: Choose 1 least used server and then choose 1 least used machine team from the server
				Reference<TCServerInfo> chosenServer = findOneLeastUsedServer();
				if (!chosenServer.isValid()) {
					TraceEvent(SevWarn, "NoValidServer").detail("Primary", primary);
					earlyQuitBuild = true;
					break;
				}
				// Note: To avoid creating correlation of picked machine teams, we simply choose a random machine team
				// instead of choosing the least used machine team.
				// The correlation happens, for example, when we add two new machines, we may always choose the machine
				// team with these two new machines because they are typically less used.
				Reference<TCMachineTeamInfo> chosenMachineTeam = findOneRandomMachineTeam(chosenServer);

				if (!chosenMachineTeam.isValid()) {
					// We may face the situation that temporarily we have no healthy machine.
					TraceEvent(SevWarn, "MachineTeamNotFound")
					    .detail("Primary", primary)
					    .detail("MachineTeams", machineTeams.size());
					continue; // try randomly to find another least used server
				}

				// From here, chosenMachineTeam must have a healthy server team
				// Step 3: Randomly pick 1 server from each machine in the chosen machine team to form a server team
				vector<UID> serverTeam;
				int chosenServerCount = 0;
				for (auto& machine : chosenMachineTeam->machines) {
					UID serverID;
					if (machine == chosenServer->machine) {
						serverID = chosenServer->id;
						++chosenServerCount;
					} else {
						std::vector<Reference<TCServerInfo>> healthyProcesses;
						for (auto it : machine->serversOnMachine) {
							if (!server_status.get(it->id).isUnhealthy()) {
								healthyProcesses.push_back(it);
							}
						}
						serverID = deterministicRandom()->randomChoice(healthyProcesses)->id;
					}
					serverTeam.push_back(serverID);
				}

				ASSERT(chosenServerCount == 1); // chosenServer should be used exactly once
				ASSERT(serverTeam.size() == configuration.storageTeamSize);

				std::sort(serverTeam.begin(), serverTeam.end());
				int overlap = overlappingMembers(serverTeam);
				if (overlap == serverTeam.size()) {
					maxAttempts += 1;
					continue;
				}

				// Pick the server team with smallest score in all attempts
				// If we use different metric here, DD may oscillate infinitely in creating and removing teams.
				// SOMEDAY: Improve the code efficiency by using reservoir algorithm
				int score = SERVER_KNOBS->DD_OVERLAP_PENALTY*overlap;
				for (auto& server : serverTeam) {
					score += server_info[server]->teams.size();
				}
				TraceEvent("BuildServerTeams")
				    .detail("Score", score)
				    .detail("BestScore", bestScore)
				    .detail("TeamSize", serverTeam.size())
				    .detail("StorageTeamSize", configuration.storageTeamSize);
				if (score < bestScore) {
					bestScore = score;
					bestServerTeam = serverTeam;
				}
			}

			if (earlyQuitBuild) {
				break;
			}
			if (bestServerTeam.size() != configuration.storageTeamSize) {
				// Not find any team and will unlikely find a team
				lastBuildTeamsFailed = true;
				break;
			}

			// Step 4: Add the server team
			addTeam(bestServerTeam.begin(), bestServerTeam.end(), false);
			addedTeams++;
		}

		healthyMachineTeamCount = getHealthyMachineTeamCount();

		std::pair<uint64_t, uint64_t> minMaxTeamsOnServer = calculateMinMaxServerTeamsOnServer();
		std::pair<uint64_t, uint64_t> minMaxMachineTeamsOnMachine = calculateMinMaxMachineTeamsOnMachine();

		TraceEvent("TeamCollectionInfo", distributorId)
		    .detail("Primary", primary)
		    .detail("AddedTeams", addedTeams)
		    .detail("TeamsToBuild", teamsToBuild)
		    .detail("CurrentTeams", teams.size())
		    .detail("DesiredTeams", desiredTeams)
		    .detail("MaxTeams", maxTeams)
		    .detail("StorageTeamSize", configuration.storageTeamSize)
		    .detail("CurrentMachineTeams", machineTeams.size())
		    .detail("CurrentHealthyMachineTeams", healthyMachineTeamCount)
		    .detail("DesiredMachineTeams", desiredMachineTeams)
		    .detail("MaxMachineTeams", maxMachineTeams)
		    .detail("TotalHealthyMachines", totalHealthyMachineCount)
		    .detail("MinTeamsOnServer", minMaxTeamsOnServer.first)
		    .detail("MaxTeamsOnServer", minMaxTeamsOnServer.second)
		    .detail("MinMachineTeamsOnMachine", minMaxMachineTeamsOnMachine.first)
		    .detail("MaxMachineTeamsOnMachine", minMaxMachineTeamsOnMachine.second)
		    .detail("DoBuildTeams", doBuildTeams)
		    .trackLatest("TeamCollectionInfo");

		return addedTeams;
	}

	// Check if the number of server (and machine teams) is larger than the maximum allowed number
	void traceTeamCollectionInfo() {
		int totalHealthyServerCount = calculateHealthyServerCount();
		int desiredServerTeams = SERVER_KNOBS->DESIRED_TEAMS_PER_SERVER * totalHealthyServerCount;
		int maxServerTeams = SERVER_KNOBS->MAX_TEAMS_PER_SERVER * totalHealthyServerCount;

		int totalHealthyMachineCount = calculateHealthyMachineCount();
		int desiredMachineTeams = SERVER_KNOBS->DESIRED_TEAMS_PER_SERVER * totalHealthyMachineCount;
		int maxMachineTeams = SERVER_KNOBS->MAX_TEAMS_PER_SERVER * totalHealthyMachineCount;
		int healthyMachineTeamCount = getHealthyMachineTeamCount();

		std::pair<uint64_t, uint64_t> minMaxTeamsOnServer = calculateMinMaxServerTeamsOnServer();
		std::pair<uint64_t, uint64_t> minMaxMachineTeamsOnMachine = calculateMinMaxMachineTeamsOnMachine();

		TraceEvent("TeamCollectionInfo", distributorId)
		    .detail("Primary", primary)
		    .detail("AddedTeams", 0)
		    .detail("TeamsToBuild", 0)
		    .detail("CurrentTeams", teams.size())
		    .detail("DesiredTeams", desiredServerTeams)
		    .detail("MaxTeams", maxServerTeams)
		    .detail("StorageTeamSize", configuration.storageTeamSize)
		    .detail("CurrentMachineTeams", machineTeams.size())
		    .detail("CurrentHealthyMachineTeams", healthyMachineTeamCount)
		    .detail("DesiredMachineTeams", desiredMachineTeams)
		    .detail("MaxMachineTeams", maxMachineTeams)
		    .detail("TotalHealthyMachines", totalHealthyMachineCount)
		    .detail("MinTeamsOnServer", minMaxTeamsOnServer.first)
		    .detail("MaxTeamsOnServer", minMaxTeamsOnServer.second)
		    .detail("MinMachineTeamsOnMachine", minMaxMachineTeamsOnMachine.first)
		    .detail("MaxMachineTeamsOnMachine", minMaxMachineTeamsOnMachine.second)
		    .detail("DoBuildTeams", doBuildTeams)
		    .trackLatest("TeamCollectionInfo");

		// Advance time so that we will not have multiple TeamCollectionInfo at the same time, otherwise
		// simulation test will randomly pick one TeamCollectionInfo trace, which could be the one before build teams
		// wait(delay(0.01));

		// Debug purpose
		// if (healthyMachineTeamCount > desiredMachineTeams || machineTeams.size() > maxMachineTeams) {
		// 	// When the number of machine teams is over the limit, print out the current team info.
		// 	traceAllInfo(true);
		// }
	}

	// Use the current set of known processes (from server_info) to compute an optimized set of storage server teams.
	// The following are guarantees of the process:
	//   - Each newly-built team will meet the replication policy
	//   - All newly-built teams will have exactly teamSize machines
	//
	// buildTeams() only ever adds teams to the list of teams. Teams are only removed from the list when all data has been removed.
	//
	// buildTeams will not count teams larger than teamSize against the desired teams.
	ACTOR static Future<Void> buildTeams( DDTeamCollection* self ) {
		state int desiredTeams;
		int serverCount = 0;
		int uniqueMachines = 0;
		std::set<Optional<Standalone<StringRef>>> machines;

		for (auto i = self->server_info.begin(); i != self->server_info.end(); ++i) {
			if (!self->server_status.get(i->first).isUnhealthy()) {
				++serverCount;
				LocalityData& serverLocation = i->second->lastKnownInterface.locality;
				machines.insert( serverLocation.zoneId() );
			}
		}
		uniqueMachines = machines.size();
		TraceEvent("BuildTeams")
			.detail("ServerCount", self->server_info.size())
			.detail("UniqueMachines", uniqueMachines)
			.detail("Primary", self->primary)
			.detail("StorageTeamSize", self->configuration.storageTeamSize);

		// If there are too few machines to even build teams or there are too few represented datacenters, build no new teams
		if( uniqueMachines >= self->configuration.storageTeamSize ) {
			desiredTeams = SERVER_KNOBS->DESIRED_TEAMS_PER_SERVER * serverCount;
			int maxTeams = SERVER_KNOBS->MAX_TEAMS_PER_SERVER * serverCount;

			// Exclude teams who have members in the wrong configuration, since we don't want these teams
			int teamCount = 0;
			int totalTeamCount = 0;
			for (int i = 0; i < self->teams.size(); ++i) {
				if (!self->teams[i]->isWrongConfiguration()) {
					if( self->teams[i]->isHealthy() ) {
						teamCount++;
					}
					totalTeamCount++;
				}
			}

			// teamsToBuild is calculated such that we will not build too many teams in the situation
			// when all (or most of) teams become unhealthy temporarily and then healthy again
			state int teamsToBuild = std::max(0, std::min(desiredTeams - teamCount, maxTeams - totalTeamCount));

			TraceEvent("BuildTeamsBegin", self->distributorId)
			    .detail("TeamsToBuild", teamsToBuild)
			    .detail("DesiredTeams", desiredTeams)
			    .detail("MaxTeams", maxTeams)
			    .detail("BadTeams", self->badTeams.size())
			    .detail("UniqueMachines", uniqueMachines)
			    .detail("TeamSize", self->configuration.storageTeamSize)
			    .detail("Servers", serverCount)
			    .detail("CurrentTrackedTeams", self->teams.size())
			    .detail("HealthyTeamCount", teamCount)
			    .detail("TotalTeamCount", totalTeamCount)
			    .detail("MachineTeamCount", self->machineTeams.size())
			    .detail("MachineCount", self->machine_info.size())
			    .detail("DesiredTeamsPerServer", SERVER_KNOBS->DESIRED_TEAMS_PER_SERVER);

			self->lastBuildTeamsFailed = false;
			if (teamsToBuild > 0 || self->notEnoughTeamsForAServer()) {
				state vector<std::vector<UID>> builtTeams;

				// addTeamsBestOf() will not add more teams than needed.
				// If the team number is more than the desired, the extra teams are added in the code path when
				// a team is added as an initial team
				int addedTeams = self->addTeamsBestOf(teamsToBuild, desiredTeams, maxTeams);

				if (addedTeams <= 0 && self->teams.size() == 0) {
					TraceEvent(SevWarn, "NoTeamAfterBuildTeam")
						.detail("TeamNum", self->teams.size())
						.detail("Debug", "Check information below");
					// Debug: set true for traceAllInfo() to print out more information
					self->traceAllInfo();
				}
			} else {
				int totalHealthyMachineCount = self->calculateHealthyMachineCount();

				int desiredMachineTeams = SERVER_KNOBS->DESIRED_TEAMS_PER_SERVER * totalHealthyMachineCount;
				int maxMachineTeams = SERVER_KNOBS->MAX_TEAMS_PER_SERVER * totalHealthyMachineCount;
				int healthyMachineTeamCount = self->getHealthyMachineTeamCount();

				std::pair<uint64_t, uint64_t> minMaxTeamsOnServer = self->calculateMinMaxServerTeamsOnServer();
				std::pair<uint64_t, uint64_t> minMaxMachineTeamsOnMachine = self->calculateMinMaxMachineTeamsOnMachine();

				TraceEvent("TeamCollectionInfo", self->distributorId)
				    .detail("Primary", self->primary)
				    .detail("AddedTeams", 0)
				    .detail("TeamsToBuild", teamsToBuild)
				    .detail("CurrentTeams", self->teams.size())
				    .detail("DesiredTeams", desiredTeams)
				    .detail("MaxTeams", maxTeams)
				    .detail("StorageTeamSize", self->configuration.storageTeamSize)
				    .detail("CurrentMachineTeams", self->machineTeams.size())
				    .detail("CurrentHealthyMachineTeams", healthyMachineTeamCount)
				    .detail("DesiredMachineTeams", desiredMachineTeams)
				    .detail("MaxMachineTeams", maxMachineTeams)
				    .detail("TotalHealthyMachines", totalHealthyMachineCount)
				    .detail("MinTeamsOnServer", minMaxTeamsOnServer.first)
				    .detail("MaxTeamsOnServer", minMaxTeamsOnServer.second)
				    .detail("MinMachineTeamsOnMachine", minMaxMachineTeamsOnMachine.first)
				    .detail("MaxMachineTeamsOnMachine", minMaxMachineTeamsOnMachine.second)
				    .detail("DoBuildTeams", self->doBuildTeams)
				    .trackLatest("TeamCollectionInfo");
			}
		}

		self->evaluateTeamQuality();

		//Building teams can cause servers to become undesired, which can make teams unhealthy.
		//Let all of these changes get worked out before responding to the get team request
		wait( delay(0, TaskPriority::DataDistributionLaunch) );

		return Void();
	}

	void noHealthyTeams() {
		std::set<UID> desiredServerSet;
		std::string desc;
		for (auto i = server_info.begin(); i != server_info.end(); ++i) {
			ASSERT(i->first == i->second->id);
			if (!server_status.get(i->first).isFailed) {
				desiredServerSet.insert(i->first);
				desc += i->first.shortString() + " (" + i->second->lastKnownInterface.toString() + "), ";
			}
		}

		TraceEvent(SevWarn, "NoHealthyTeams", distributorId)
			.detail("CurrentTeamCount", teams.size())
			.detail("ServerCount", server_info.size())
			.detail("NonFailedServerCount", desiredServerSet.size());
	}

	bool shouldHandleServer(const StorageServerInterface &newServer) {
		return (includedDCs.empty() ||
		        std::find(includedDCs.begin(), includedDCs.end(), newServer.locality.dcId()) != includedDCs.end() ||
		        (otherTrackedDCs.present() && std::find(otherTrackedDCs.get().begin(), otherTrackedDCs.get().end(),
		                                                newServer.locality.dcId()) == otherTrackedDCs.get().end()));
	}

	void addServer( StorageServerInterface newServer, ProcessClass processClass, Promise<Void> errorOut, Version addedVersion ) {
		if (!shouldHandleServer(newServer)) {
			return;
		}
		allServers.push_back( newServer.id() );

		TraceEvent("AddedStorageServer", distributorId).detail("ServerID", newServer.id()).detail("ProcessClass", processClass.toString()).detail("WaitFailureToken", newServer.waitFailure.getEndpoint().token).detail("Address", newServer.waitFailure.getEndpoint().getPrimaryAddress());
		auto &r = server_info[newServer.id()] = Reference<TCServerInfo>( new TCServerInfo( newServer, processClass, includedDCs.empty() || std::find(includedDCs.begin(), includedDCs.end(), newServer.locality.dcId()) != includedDCs.end(), storageServerSet ) );

		// Establish the relation between server and machine
		checkAndCreateMachine(r);

		r->tracker = storageServerTracker( this, cx, r.getPtr(), errorOut, addedVersion );
		doBuildTeams = true; // Adding a new server triggers to build new teams
		restartTeamBuilder.trigger();
	}

	bool removeTeam( Reference<TCTeamInfo> team ) {
		TraceEvent("RemovedTeam", distributorId).detail("Team", team->getDesc());
		bool found = false;
		for(int t=0; t<teams.size(); t++) {
			if( teams[t] == team ) {
				teams[t--] = teams.back();
				teams.pop_back();
				found = true;
				break;
			}
		}

		for(const auto& server : team->getServers()) {
			for(int t = 0; t<server->teams.size(); t++) {
				if( server->teams[t] == team ) {
					ASSERT(found);
					server->teams[t--] = server->teams.back();
					server->teams.pop_back();
					break; // The teams on a server should never duplicate
				}
			}
		}

		// Remove the team from its machine team
		bool foundInMachineTeam = false;
		for (int t = 0; t < team->machineTeam->serverTeams.size(); ++t) {
			if (team->machineTeam->serverTeams[t] == team) {
				team->machineTeam->serverTeams[t--] = team->machineTeam->serverTeams.back();
				team->machineTeam->serverTeams.pop_back();
				foundInMachineTeam = true;
				break; // The same team is added to the serverTeams only once
			}
		}

		ASSERT_WE_THINK(foundInMachineTeam);
		team->tracker.cancel();
		if (g_network->isSimulated()) {
			// Update server team information for consistency check in simulation
			traceTeamCollectionInfo();
		}
		return found;
	}

	// Check if the server belongs to a machine; if not, create the machine.
	// Establish the two-direction link between server and machine
	Reference<TCMachineInfo> checkAndCreateMachine(Reference<TCServerInfo> server) {
		ASSERT(server.isValid() && server_info.find(server->id) != server_info.end());
		auto& locality = server->lastKnownInterface.locality;
		Standalone<StringRef> machine_id = locality.zoneId().get(); // locality to machine_id with std::string type

		Reference<TCMachineInfo> machineInfo;
		if (machine_info.find(machine_id) == machine_info.end()) {
			// uid is the first storage server process on the machine
			TEST(true);
			// For each machine, store the first server's localityEntry into machineInfo for later use.
			LocalityEntry localityEntry = machineLocalityMap.add(locality, &server->id);
			machineInfo = Reference<TCMachineInfo>(new TCMachineInfo(server, localityEntry));
			machine_info.insert(std::make_pair(machine_id, machineInfo));
		} else {
			machineInfo = machine_info.find(machine_id)->second;
			machineInfo->serversOnMachine.push_back(server);
		}
		server->machine = machineInfo;

		return machineInfo;
	}

	// Check if the serverTeam belongs to a machine team; If not, create the machine team
	// Note: This function may make the machine team number larger than the desired machine team number
	Reference<TCMachineTeamInfo> checkAndCreateMachineTeam(Reference<TCTeamInfo> serverTeam) {
		std::vector<Standalone<StringRef>> machineIDs;
		for (auto& server : serverTeam->getServers()) {
			Reference<TCMachineInfo> machine = server->machine;
			machineIDs.push_back(machine->machineID);
		}

		std::sort(machineIDs.begin(), machineIDs.end());
		Reference<TCMachineTeamInfo> machineTeam = findMachineTeam(machineIDs);
		if (!machineTeam.isValid()) { // Create the machine team if it does not exist
			machineTeam = addMachineTeam(machineIDs.begin(), machineIDs.end());
		}

		machineTeam->serverTeams.push_back(serverTeam);

		return machineTeam;
	}

	// Remove the removedMachineInfo machine and any related machine team
	void removeMachine(DDTeamCollection* self, Reference<TCMachineInfo> removedMachineInfo) {
		// Find machines that share teams with the removed machine
		std::set<Standalone<StringRef>> machinesWithAjoiningTeams;
		for (auto& machineTeam : removedMachineInfo->machineTeams) {
			machinesWithAjoiningTeams.insert(machineTeam->machineIDs.begin(), machineTeam->machineIDs.end());
		}
		machinesWithAjoiningTeams.erase(removedMachineInfo->machineID);
		// For each machine in a machine team with the removed machine,
		// erase shared machine teams from the list of teams.
		for (auto it = machinesWithAjoiningTeams.begin(); it != machinesWithAjoiningTeams.end(); ++it) {
			auto& machineTeams = machine_info[*it]->machineTeams;
			for (int t = 0; t < machineTeams.size(); t++) {
				auto& machineTeam = machineTeams[t];
				if (std::count(machineTeam->machineIDs.begin(), machineTeam->machineIDs.end(),
				               removedMachineInfo->machineID)) {
					machineTeams[t--] = machineTeams.back();
					machineTeams.pop_back();
				}
			}
		}
		removedMachineInfo->machineTeams.clear();

		// Remove global machine team that includes removedMachineInfo
		for (int t = 0; t < machineTeams.size(); t++) {
			auto& machineTeam = machineTeams[t];
			if (std::count(machineTeam->machineIDs.begin(), machineTeam->machineIDs.end(),
			               removedMachineInfo->machineID)) {
				removeMachineTeam(machineTeam);
				// removeMachineTeam will swap the last team in machineTeams vector into [t];
				// t-- to avoid skipping the element
				t--;
			}
		}

		// Remove removedMachineInfo from machine's global info
		machine_info.erase(removedMachineInfo->machineID);
		TraceEvent("MachineLocalityMapUpdate").detail("MachineUIDRemoved", removedMachineInfo->machineID.toString());

		// We do not update macineLocalityMap when a machine is removed because we will do so when we use it in
		// addBestMachineTeams()
		// rebuildMachineLocalityMap();
	}

	// Invariant: Remove a machine team only when the server teams on it has been removed
	// We never actively remove a machine team.
	// A machine team is removed when a machine is removed,
	// which is caused by the event when all servers on the machine is removed.
	// NOTE: When this function is called in the loop of iterating machineTeams, make sure NOT increase the index
	// in the next iteration of the loop. Otherwise, you may miss checking some elements in machineTeams
	bool removeMachineTeam(Reference<TCMachineTeamInfo> targetMT) {
		bool foundMachineTeam = false;
		for (int i = 0; i < machineTeams.size(); i++) {
			Reference<TCMachineTeamInfo> mt = machineTeams[i];
			if (mt->machineIDs == targetMT->machineIDs) {
				machineTeams[i--] = machineTeams.back();
				machineTeams.pop_back();
				foundMachineTeam = true;
				break;
			}
		}
		// Remove machine team on each machine
		for (auto& machine : targetMT->machines) {
			for (int i = 0; i < machine->machineTeams.size(); ++i) {
				if (machine->machineTeams[i]->machineIDs == targetMT->machineIDs) {
					machine->machineTeams[i--] = machine->machineTeams.back();
					machine->machineTeams.pop_back();
					break; // The machineTeams on a machine should never duplicate
				}
			}
		}

		return foundMachineTeam;
	}

	void removeServer(DDTeamCollection* self, UID removedServer) {
		TraceEvent("RemovedStorageServer", distributorId).detail("ServerID", removedServer);

		// ASSERT( !shardsAffectedByTeamFailure->getServersForTeam( t ) for all t in teams that contain removedServer )
		Reference<TCServerInfo> removedServerInfo = server_info[removedServer];

		// Step: Remove server team that relate to removedServer
		// Find all servers with which the removedServer shares teams
		std::set<UID> serversWithAjoiningTeams;
		auto& sharedTeams = removedServerInfo->teams;
		for (int i = 0; i < sharedTeams.size(); ++i) {
			auto& teamIds = sharedTeams[i]->getServerIDs();
			serversWithAjoiningTeams.insert( teamIds.begin(), teamIds.end() );
		}
		serversWithAjoiningTeams.erase( removedServer );

		// For each server in a team with the removedServer, erase shared teams from the list of teams in that other server
		for( auto it = serversWithAjoiningTeams.begin(); it != serversWithAjoiningTeams.end(); ++it ) {
			auto& serverTeams = server_info[*it]->teams;
			for (int t = 0; t < serverTeams.size(); t++) {
				auto& serverIds = serverTeams[t]->getServerIDs();
				if ( std::count( serverIds.begin(), serverIds.end(), removedServer ) ) {
					serverTeams[t--] = serverTeams.back();
					serverTeams.pop_back();
				}
			}
		}

		// Step: Remove all teams that contain removedServer
		// SOMEDAY: can we avoid walking through all teams, since we have an index of teams in which removedServer participated
		int removedCount = 0;
		for (int t = 0; t < teams.size(); t++) {
			if ( std::count( teams[t]->getServerIDs().begin(), teams[t]->getServerIDs().end(), removedServer ) ) {
				TraceEvent("TeamRemoved")
				    .detail("Primary", primary)
				    .detail("TeamServerIDs", teams[t]->getServerIDsStr());
				// removeTeam also needs to remove the team from the machine team info.
				removeTeam(teams[t]);
				t--;
				removedCount++;
			}
		}

		if (removedCount == 0) {
			TraceEvent(SevInfo, "NoTeamsRemovedWhenServerRemoved")
			    .detail("Primary", primary)
			    .detail("Debug", "ThisShouldRarelyHappen_CheckInfoBelow");
		}

		// Step: Remove machine info related to removedServer
		// Remove the server from its machine
		Reference<TCMachineInfo> removedMachineInfo = removedServerInfo->machine;
		for (int i = 0; i < removedMachineInfo->serversOnMachine.size(); ++i) {
			if (removedMachineInfo->serversOnMachine[i] == removedServerInfo) {
				// Safe even when removedServerInfo is the last one
				removedMachineInfo->serversOnMachine[i--] = removedMachineInfo->serversOnMachine.back();
				removedMachineInfo->serversOnMachine.pop_back();
				break;
			}
		}
		// Remove machine if no server on it
		// Note: Remove machine (and machine team) after server teams have been removed, because
		// we remove a machine team only when the server teams on it have been removed
		if (removedMachineInfo->serversOnMachine.size() == 0) {
			removeMachine(self, removedMachineInfo);
		}

		// If the machine uses removedServer's locality and the machine still has servers, the the machine's
		// representative server will be updated when it is used in addBestMachineTeams()
		// Note that since we do not rebuildMachineLocalityMap() here, the machineLocalityMap can be stale.
		// This is ok as long as we do not arbitrarily validate if machine team satisfies replication policy.

		if (server_info[removedServer]->wrongStoreTypeToRemove.get()) {
			if (self->wrongStoreTypeRemover.isReady()) {
				self->wrongStoreTypeRemover = removeWrongStoreType(self);
				self->addActor.send(self->wrongStoreTypeRemover);
			}
		}

		// Step: Remove removedServer from server's global data
		for (int s = 0; s < allServers.size(); s++) {
			if (allServers[s] == removedServer) {
				allServers[s--] = allServers.back();
				allServers.pop_back();
			}
		}
		server_info.erase( removedServer );

		if(server_status.get(removedServer).initialized && server_status.get(removedServer).isUnhealthy()) {
			unhealthyServers--;
		}
		server_status.clear( removedServer );

		//FIXME: add remove support to localitySet so we do not have to recreate it
		resetLocalitySet();

		doBuildTeams = true;
		restartTeamBuilder.trigger();

		TraceEvent("DataDistributionTeamCollectionUpdate", distributorId)
		    .detail("Teams", teams.size())
		    .detail("BadTeams", badTeams.size())
		    .detail("Servers", allServers.size())
		    .detail("Machines", machine_info.size())
		    .detail("MachineTeams", machineTeams.size())
		    .detail("DesiredTeamsPerServer", SERVER_KNOBS->DESIRED_TEAMS_PER_SERVER);
	}
};

ACTOR Future<Void> waitUntilHealthy(DDTeamCollection* self, double extraDelay = 0) {
	state int waitCount = 0;
	loop {
		while(self->zeroHealthyTeams->get() || self->processingUnhealthy->get()) {
			// processingUnhealthy: true when there exists data movement
			TraceEvent("WaitUntilHealthyStalled", self->distributorId).detail("Primary", self->primary).detail("ZeroHealthy", self->zeroHealthyTeams->get()).detail("ProcessingUnhealthy", self->processingUnhealthy->get());
			wait(self->zeroHealthyTeams->onChange() || self->processingUnhealthy->onChange());
			waitCount = 0;
		}
		wait(delay(SERVER_KNOBS->DD_STALL_CHECK_DELAY, TaskPriority::Low)); //After the team trackers wait on the initial failure reaction delay, they yield. We want to make sure every tracker has had the opportunity to send their relocations to the queue.
		if(!self->zeroHealthyTeams->get() && !self->processingUnhealthy->get()) {
			if (extraDelay <= 0.01 || waitCount >= 1) {
				// Return healthy if we do not need extraDelay or when DD are healthy in at least two consecutive check
				return Void();
			} else {
				wait(delay(extraDelay, TaskPriority::Low));
				waitCount++;
			}
		}
	}
}

ACTOR Future<Void> removeBadTeams(DDTeamCollection* self) {
	wait(self->initialFailureReactionDelay);
	wait(waitUntilHealthy(self));
	wait(self->addSubsetComplete.getFuture());
	TraceEvent("DDRemovingBadTeams", self->distributorId).detail("Primary", self->primary);
	for(auto it : self->badTeams) {
		it->tracker.cancel();
	}
	self->badTeams.clear();
	return Void();
}

bool isCorrectDC(DDTeamCollection* self, TCServerInfo* server) {
	return (self->includedDCs.empty() ||
	        std::find(self->includedDCs.begin(), self->includedDCs.end(), server->lastKnownInterface.locality.dcId()) !=
	            self->includedDCs.end());
}

ACTOR Future<Void> removeWrongStoreType(DDTeamCollection* self) {
	// Wait for storage servers to initialize its storeType
	wait(delay(SERVER_KNOBS->DD_REMOVE_STORE_ENGINE_DELAY));

	state Future<Void> fisServerRemoved = Never();

	TraceEvent("WrongStoreTypeRemoverStart", self->distributorId).detail("Servers", self->server_info.size());
	loop {
		// Removing a server here when DD is not healthy may lead to rare failure scenarios, for example,
		// the server with wrong storeType is shutting down while this actor marks it as to-be-removed.
		// In addition, removing servers cause extra data movement, which should be done while a cluster is healthy
		wait(waitUntilHealthy(self));

		bool foundSSToRemove = false;

		for (auto& server : self->server_info) {
			if (!server.second->isCorrectStoreType(self->configuration.storageServerStoreType)) {
				// Server may be removed due to failure while the wrongStoreTypeToRemove is sent to the
				// storageServerTracker. This race may cause the server to be removed before react to
				// wrongStoreTypeToRemove
				server.second->wrongStoreTypeToRemove.set(true);
				foundSSToRemove = true;
				TraceEvent("WrongStoreTypeRemover", self->distributorId)
				    .detail("Server", server.first)
				    .detail("StoreType", server.second->storeType)
				    .detail("ConfiguredStoreType", self->configuration.storageServerStoreType);
				break;
			}
		}

		if (!foundSSToRemove) {
			break;
		}
	}

	return Void();
}

ACTOR Future<Void> machineTeamRemover(DDTeamCollection* self) {
	state int numMachineTeamRemoved = 0;
	loop {
		// In case the machineTeamRemover cause problems in production, we can disable it
		if (SERVER_KNOBS->TR_FLAG_DISABLE_MACHINE_TEAM_REMOVER) {
			return Void(); // Directly return Void()
		}

		// To avoid removing machine teams too fast, which is unlikely happen though
		wait( delay(SERVER_KNOBS->TR_REMOVE_MACHINE_TEAM_DELAY, TaskPriority::DataDistribution) );

		wait(waitUntilHealthy(self));
		// Wait for the badTeamRemover() to avoid the potential race between adding the bad team (add the team tracker)
		// and remove bad team (cancel the team tracker).
		wait(self->badTeamRemover);

		state int healthyMachineCount = self->calculateHealthyMachineCount();
		// Check if all machines are healthy, if not, we wait for 1 second and loop back.
		// Eventually, all machines will become healthy.
		if (healthyMachineCount != self->machine_info.size()) {
			continue;
		}

		// From this point, all machine teams and server teams should be healthy, because we wait above
		// until processingUnhealthy is done, and all machines are healthy

		// Sanity check all machine teams are healthy
		//		int currentHealthyMTCount = self->getHealthyMachineTeamCount();
		//		if (currentHealthyMTCount != self->machineTeams.size()) {
		//			TraceEvent(SevError, "InvalidAssumption")
		//			    .detail("HealthyMachineCount", healthyMachineCount)
		//			    .detail("Machines", self->machine_info.size())
		//			    .detail("CurrentHealthyMTCount", currentHealthyMTCount)
		//			    .detail("MachineTeams", self->machineTeams.size());
		//			self->traceAllInfo(true);
		//		}

		// In most cases, all machine teams should be healthy teams at this point.
		int desiredMachineTeams = SERVER_KNOBS->DESIRED_TEAMS_PER_SERVER * healthyMachineCount;
		int totalMTCount = self->machineTeams.size();
		// Pick the machine team to remove. After release-6.2 version,
		// we remove the machine team with most machine teams, the same logic as serverTeamRemover
		std::pair<Reference<TCMachineTeamInfo>, int> foundMTInfo = SERVER_KNOBS->TR_FLAG_REMOVE_MT_WITH_MOST_TEAMS
		                                                               ? self->getMachineTeamWithMostMachineTeams()
		                                                               : self->getMachineTeamWithLeastProcessTeams();

		if (totalMTCount > desiredMachineTeams && foundMTInfo.first.isValid()) {
			Reference<TCMachineTeamInfo> mt = foundMTInfo.first;
			int minNumProcessTeams = foundMTInfo.second;
			ASSERT(mt.isValid());

			// Pick one process team, and mark it as a bad team
			// Remove the machine by removing its process team one by one
			Reference<TCTeamInfo> team;
			int teamIndex = 0;
			for (teamIndex = 0; teamIndex < mt->serverTeams.size(); ++teamIndex) {
				team = mt->serverTeams[teamIndex];
				ASSERT(team->machineTeam->machineIDs == mt->machineIDs); // Sanity check

				// Check if a server will have 0 team after the team is removed
				for (auto& s : team->getServers()) {
					if (s->teams.size() == 0) {
						TraceEvent(SevError, "TeamRemoverTooAggressive")
						    .detail("Server", s->id)
						    .detail("Team", team->getServerIDsStr());
						self->traceAllInfo(true);
					}
				}

				// The team will be marked as a bad team
				bool foundTeam = self->removeTeam(team);
				ASSERT(foundTeam == true);
				// removeTeam() has side effect of swapping the last element to the current pos
				// in the serverTeams vector in the machine team.
				--teamIndex;
				self->addTeam(team->getServers(), true, true);
				TEST(true);
			}

			self->doBuildTeams = true;

			if (self->badTeamRemover.isReady()) {
				self->badTeamRemover = removeBadTeams(self);
				self->addActor.send(self->badTeamRemover);
			}

			TraceEvent("MachineTeamRemover", self->distributorId)
			    .detail("MachineTeamToRemove", mt->getMachineIDsStr())
			    .detail("NumProcessTeamsOnTheMachineTeam", minNumProcessTeams)
			    .detail("CurrentMachineTeams", self->machineTeams.size())
			    .detail("DesiredMachineTeams", desiredMachineTeams);

			// Remove the machine team
			bool foundRemovedMachineTeam = self->removeMachineTeam(mt);
			// When we remove the last server team on a machine team in removeTeam(), we also remove the machine team
			// This is needed for removeTeam() functoin.
			// So here the removeMachineTeam() should not find the machine team
			ASSERT(foundRemovedMachineTeam);
			numMachineTeamRemoved++;
		} else {
			if (numMachineTeamRemoved > 0) {
				// Only trace the information when we remove a machine team
				TraceEvent("TeamRemoverDone")
				    .detail("HealthyMachines", healthyMachineCount)
				    // .detail("CurrentHealthyMachineTeams", currentHealthyMTCount)
				    .detail("CurrentMachineTeams", self->machineTeams.size())
				    .detail("DesiredMachineTeams", desiredMachineTeams)
				    .detail("NumMachineTeamsRemoved", numMachineTeamRemoved);
				self->traceTeamCollectionInfo();
				numMachineTeamRemoved = 0; //Reset the counter to avoid keep printing the message
			}
		}
	}
}

// Remove the server team whose members have the most number of process teams
// until the total number of server teams is no larger than the desired number
ACTOR Future<Void> serverTeamRemover(DDTeamCollection* self) {
	state int numServerTeamRemoved = 0;
	loop {
		// In case the serverTeamRemover cause problems in production, we can disable it
		if (SERVER_KNOBS->TR_FLAG_DISABLE_SERVER_TEAM_REMOVER) {
			return Void(); // Directly return Void()
		}

		double removeServerTeamDelay = SERVER_KNOBS->TR_REMOVE_SERVER_TEAM_DELAY;
		if (g_network->isSimulated()) {
			// Speed up the team remover in simulation; otherwise,
			// it may time out because we need to remove hundreds of teams
			removeServerTeamDelay = removeServerTeamDelay / 100;
		}
		// To avoid removing server teams too fast, which is unlikely happen though
		wait(delay(removeServerTeamDelay, TaskPriority::DataDistribution));

		wait(waitUntilHealthy(self, SERVER_KNOBS->TR_REMOVE_SERVER_TEAM_EXTRA_DELAY));
		// Wait for the badTeamRemover() to avoid the potential race between
		// adding the bad team (add the team tracker) and remove bad team (cancel the team tracker).
		wait(self->badTeamRemover);

		// From this point, all server teams should be healthy, because we wait above
		// until processingUnhealthy is done, and all machines are healthy
		int desiredServerTeams = SERVER_KNOBS->DESIRED_TEAMS_PER_SERVER * self->server_info.size();
		int totalSTCount = self->teams.size();
		// Pick the server team whose members are on the most number of server teams, and mark it undesired
		std::pair<Reference<TCTeamInfo>, int> foundSTInfo = self->getServerTeamWithMostProcessTeams();

		if (totalSTCount > desiredServerTeams && foundSTInfo.first.isValid()) {
			ASSERT(foundSTInfo.first.isValid());
			Reference<TCTeamInfo> st = foundSTInfo.first;
			int maxNumProcessTeams = foundSTInfo.second;
			ASSERT(st.isValid());
			// The team will be marked as a bad team
			bool foundTeam = self->removeTeam(st);
			ASSERT(foundTeam == true);
			self->addTeam(st->getServers(), true, true);
			TEST(true);

			self->doBuildTeams = true;

			if (self->badTeamRemover.isReady()) {
				self->badTeamRemover = removeBadTeams(self);
				self->addActor.send(self->badTeamRemover);
			}

			TraceEvent("ServerTeamRemover", self->distributorId)
			    .detail("ServerTeamToRemove", st->getServerIDsStr())
			    .detail("NumProcessTeamsOnTheServerTeam", maxNumProcessTeams)
			    .detail("CurrentServerTeamNumber", self->teams.size())
			    .detail("DesiredTeam", desiredServerTeams);

			numServerTeamRemoved++;
		} else {
			if (numServerTeamRemoved > 0) {
				// Only trace the information when we remove a machine team
				TraceEvent("ServerTeamRemoverDone", self->distributorId)
				    .detail("CurrentServerTeamNumber", self->teams.size())
				    .detail("DesiredServerTeam", desiredServerTeams)
				    .detail("NumServerTeamRemoved", numServerTeamRemoved);
				self->traceTeamCollectionInfo();
				numServerTeamRemoved = 0; //Reset the counter to avoid keep printing the message
			}
		}
	}
}

bool teamContainsFailedServer(DDTeamCollection* self, Reference<TCTeamInfo> team) {
	auto ssis = team->getLastKnownServerInterfaces();
	for (const auto &ssi : ssis) {
		AddressExclusion addr(ssi.address().ip, ssi.address().port);
		AddressExclusion ipaddr(ssi.address().ip);
		if (self->excludedServers.get(addr) == DDTeamCollection::Status::FAILED ||
		    self->excludedServers.get(ipaddr) == DDTeamCollection::Status::FAILED) {
			return true;
		}
	}
	return false;
}

// Track a team and issue RelocateShards when the level of degradation changes
// A badTeam can be unhealthy or just a redundantTeam removed by machineTeamRemover() or serverTeamRemover()
ACTOR Future<Void> teamTracker(DDTeamCollection* self, Reference<TCTeamInfo> team, bool badTeam, bool redundantTeam) {
	state int lastServersLeft = team->size();
	state bool lastAnyUndesired = false;
	state bool logTeamEvents = g_network->isSimulated() || !badTeam;
	state bool lastReady = false;
	state bool lastHealthy;
	state bool lastOptimal;
	state bool lastWrongConfiguration = team->isWrongConfiguration();

	state bool lastZeroHealthy = self->zeroHealthyTeams->get();
	state bool firstCheck = true;

	if(logTeamEvents) {
		TraceEvent("TeamTrackerStarting", self->distributorId).detail("Reason", "Initial wait complete (sc)").detail("Team", team->getDesc());
	}
	self->priority_teams[team->getPriority()]++;

	try {
		loop {
			if(logTeamEvents) {
				TraceEvent("TeamHealthChangeDetected", self->distributorId)
					.detail("Team", team->getDesc())
					.detail("Primary", self->primary)
					.detail("IsReady", self->initialFailureReactionDelay.isReady());
				self->traceTeamCollectionInfo();
			}
			// Check if the number of degraded machines has changed
			state vector<Future<Void>> change;
			bool anyUndesired = false;
			bool anyWrongConfiguration = false;
			int serversLeft = 0;

			for (const UID& uid : team->getServerIDs()) {
				change.push_back( self->server_status.onChange( uid ) );
				auto& status = self->server_status.get(uid);
				if (!status.isFailed) {
					serversLeft++;
				}
				if (status.isUndesired) {
					anyUndesired = true;
				}
				if (status.isWrongConfiguration) {
					anyWrongConfiguration = true;
				}
			}

			// Failed server should not trigger DD if SS failures are set to be ignored
			if (!badTeam && self->healthyZone.get().present() && (self->healthyZone.get().get() == ignoreSSFailuresZoneString)) {
				ASSERT_WE_THINK(serversLeft == self->configuration.storageTeamSize);
			}

			if( !self->initialFailureReactionDelay.isReady() ) {
				change.push_back( self->initialFailureReactionDelay );
			}
			change.push_back( self->zeroHealthyTeams->onChange() );

			bool healthy = !badTeam && !anyUndesired && serversLeft == self->configuration.storageTeamSize;
			team->setHealthy( healthy );	// Unhealthy teams won't be chosen by bestTeam
			bool optimal = team->isOptimal() && healthy;
			bool recheck = !healthy && (lastReady != self->initialFailureReactionDelay.isReady() || (lastZeroHealthy && !self->zeroHealthyTeams->get()));
			// TraceEvent("TeamHealthChangeDetected", self->distributorId)
			//     .detail("Team", team->getDesc())
			//     .detail("ServersLeft", serversLeft)
			//     .detail("LastServersLeft", lastServersLeft)
			//     .detail("AnyUndesired", anyUndesired)
			//     .detail("LastAnyUndesired", lastAnyUndesired)
			//     .detail("AnyWrongConfiguration", anyWrongConfiguration)
			//     .detail("LastWrongConfiguration", lastWrongConfiguration)
			//     .detail("Recheck", recheck)
			//     .detail("BadTeam", badTeam)
			//     .detail("LastZeroHealthy", lastZeroHealthy)
			//     .detail("ZeroHealthyTeam", self->zeroHealthyTeams->get());

			lastReady = self->initialFailureReactionDelay.isReady();
			lastZeroHealthy = self->zeroHealthyTeams->get();

			if (firstCheck) {
				firstCheck = false;
				if (healthy) {
					self->healthyTeamCount++;
					self->zeroHealthyTeams->set(false);
				}
				lastHealthy = healthy;

				if (optimal) {
					self->optimalTeamCount++;
					self->zeroOptimalTeams.set(false);
				}
				lastOptimal = optimal;
			}

			if (serversLeft != lastServersLeft || anyUndesired != lastAnyUndesired ||
			    anyWrongConfiguration != lastWrongConfiguration || recheck) { // NOTE: do not check wrongSize
				if(logTeamEvents) {
					TraceEvent("TeamHealthChanged", self->distributorId)
						.detail("Team", team->getDesc()).detail("ServersLeft", serversLeft)
						.detail("LastServersLeft", lastServersLeft).detail("ContainsUndesiredServer", anyUndesired)
						.detail("HealthyTeamsCount", self->healthyTeamCount).detail("IsWrongConfiguration", anyWrongConfiguration);
				}

				team->setWrongConfiguration( anyWrongConfiguration );

				if( optimal != lastOptimal ) {
					lastOptimal = optimal;
					self->optimalTeamCount += optimal ? 1 : -1;

					ASSERT( self->optimalTeamCount >= 0 );
					self->zeroOptimalTeams.set(self->optimalTeamCount == 0);
				}

				if( lastHealthy != healthy ) {
					lastHealthy = healthy;
					// Update healthy team count when the team healthy changes
					self->healthyTeamCount += healthy ? 1 : -1;

					ASSERT( self->healthyTeamCount >= 0 );
					self->zeroHealthyTeams->set(self->healthyTeamCount == 0);

					if( self->healthyTeamCount == 0 ) {
						TraceEvent(SevWarn, "ZeroTeamsHealthySignalling", self->distributorId)
							.detail("SignallingTeam", team->getDesc())
							.detail("Primary", self->primary);
					}

					if(logTeamEvents) {
						TraceEvent("TeamHealthDifference", self->distributorId)
							.detail("Team", team->getDesc())
							.detail("LastOptimal", lastOptimal)
							.detail("LastHealthy", lastHealthy)
							.detail("Optimal", optimal)
							.detail("OptimalTeamCount", self->optimalTeamCount);
					}
				}

				lastServersLeft = serversLeft;
				lastAnyUndesired = anyUndesired;
				lastWrongConfiguration = anyWrongConfiguration;

				state int lastPriority = team->getPriority();
				if( serversLeft < self->configuration.storageTeamSize ) {
					if( serversLeft == 0 )
						team->setPriority( PRIORITY_TEAM_0_LEFT );
					else if( serversLeft == 1 )
						team->setPriority( PRIORITY_TEAM_1_LEFT );
					else if( serversLeft == 2 )
						team->setPriority( PRIORITY_TEAM_2_LEFT );
					else
						team->setPriority( PRIORITY_TEAM_UNHEALTHY );
				}
				else if ( badTeam || anyWrongConfiguration ) {
					if ( redundantTeam ) {
						team->setPriority( PRIORITY_TEAM_REDUNDANT );
					} else {
						team->setPriority( PRIORITY_TEAM_UNHEALTHY );
					}
				}
				else if( anyUndesired )
					team->setPriority( PRIORITY_TEAM_CONTAINS_UNDESIRED_SERVER );
				else
					team->setPriority( PRIORITY_TEAM_HEALTHY );

				if(lastPriority != team->getPriority()) {
					self->priority_teams[lastPriority]--;
					self->priority_teams[team->getPriority()]++;
				}

				if(logTeamEvents) {
					TraceEvent("TeamPriorityChange", self->distributorId).detail("Priority", team->getPriority())
					.detail("Info", team->getDesc()).detail("ZeroHealthyTeams", self->zeroHealthyTeams->get());
				}

				lastZeroHealthy = self->zeroHealthyTeams->get(); //set this again in case it changed from this teams health changing
				bool containsFailed = teamContainsFailedServer(self, team);
				if ((self->initialFailureReactionDelay.isReady() && !self->zeroHealthyTeams->get()) || containsFailed) {
					vector<KeyRange> shards = self->shardsAffectedByTeamFailure->getShardsFor( ShardsAffectedByTeamFailure::Team(team->getServerIDs(), self->primary) );

					for(int i=0; i<shards.size(); i++) {
						// Make it high priority to move keys off failed server or else RelocateShards may never be addressed
						int maxPriority = containsFailed ? PRIORITY_TEAM_FAILED : team->getPriority();
						// The shard split/merge and DD rebooting may make a shard mapped to multiple teams,
						// so we need to recalculate the shard's priority
						if (maxPriority < PRIORITY_TEAM_FAILED) { // Q: When will maxPriority >=
							                                      // PRIORITY_TEAM_FAILED/PRIORITY_TEAM_0_LEFT
							auto teams = self->shardsAffectedByTeamFailure->getTeamsFor( shards[i] );
							for( int j=0; j < teams.first.size()+teams.second.size(); j++) {
								// t is the team in primary DC or the remote DC
								auto& t = j < teams.first.size() ? teams.first[j] : teams.second[j-teams.first.size()];
								if( !t.servers.size() ) {
									maxPriority = PRIORITY_TEAM_0_LEFT;
									break;
								}

								auto tc = self->teamCollections[t.primary ? 0 : 1];
								ASSERT(tc->primary == t.primary);
								if( tc->server_info.count( t.servers[0] ) ) {
									auto& info = tc->server_info[t.servers[0]];

									bool found = false;
									for( int k = 0; k < info->teams.size(); k++ ) {
										if( info->teams[k]->getServerIDs() == t.servers ) {
											maxPriority = std::max( maxPriority, info->teams[k]->getPriority() );
											found = true;
											break;
										}
									}

									//If we cannot find the team, it could be a bad team so assume unhealthy priority
									if(!found) {
										// If the input team (in function parameters) is a redundant team, found will be
										// false We want to differentiate the redundant_team from unhealthy_team in
										// terms of relocate priority
										maxPriority =
										    std::max<int>(maxPriority, redundantTeam ? PRIORITY_TEAM_REDUNDANT
										                                             : PRIORITY_TEAM_UNHEALTHY);
									}
								} else {
									TEST(true); // A removed server is still associated with a team in SABTF
								}
							}
						}

						RelocateShard rs;
						rs.keys = shards[i];
						rs.priority = maxPriority;

						self->output.send(rs);
						if(deterministicRandom()->random01() < 0.01) {
							TraceEvent("SendRelocateToDDQx100", self->distributorId)
								.detail("Team", team->getDesc())
								.detail("KeyBegin", rs.keys.begin)
								.detail("KeyEnd", rs.keys.end)
								.detail("Priority", rs.priority)
								.detail("TeamFailedMachines", team->size() - serversLeft)
								.detail("TeamOKMachines", serversLeft);
						}
					}
				} else {
					if(logTeamEvents) {
						TraceEvent("TeamHealthNotReady", self->distributorId).detail("HealthyTeamCount", self->healthyTeamCount);
					}
				}
			}

			// Wait for any of the machines to change status
			wait( quorum( change, 1 ) );
			wait( yield() );
		}
	} catch(Error& e) {
		if(logTeamEvents) {
			TraceEvent("TeamTrackerStopping", self->distributorId).detail("Team", team->getDesc()).detail("Priority", team->getPriority());
		}
		self->priority_teams[team->getPriority()]--;
		if (team->isHealthy()) {
			self->healthyTeamCount--;
			ASSERT( self->healthyTeamCount >= 0 );

			if( self->healthyTeamCount == 0 ) {
				TraceEvent(SevWarn, "ZeroTeamsHealthySignalling", self->distributorId).detail("SignallingTeam", team->getDesc());
				self->zeroHealthyTeams->set(true);
			}
		}
		if (lastOptimal) {
			self->optimalTeamCount--;
			ASSERT( self->optimalTeamCount >= 0 );
			self->zeroOptimalTeams.set(self->optimalTeamCount == 0);
		}
		throw;
	}
}

ACTOR Future<Void> trackExcludedServers( DDTeamCollection* self ) {
	loop {
		// Fetch the list of excluded servers
		state Transaction tr(self->cx);
		loop {
			try {
				state Future<Standalone<RangeResultRef>> fresultsExclude = tr.getRange( excludedServersKeys, CLIENT_KNOBS->TOO_MANY );
				state Future<Standalone<RangeResultRef>> fresultsFailed = tr.getRange( failedServersKeys, CLIENT_KNOBS->TOO_MANY );
				wait( success(fresultsExclude) && success(fresultsFailed) );

				Standalone<RangeResultRef> excludedResults = fresultsExclude.get();
				ASSERT( !excludedResults.more && excludedResults.size() < CLIENT_KNOBS->TOO_MANY );

				Standalone<RangeResultRef> failedResults = fresultsFailed.get();
				ASSERT( !failedResults.more && failedResults.size() < CLIENT_KNOBS->TOO_MANY );

				std::set<AddressExclusion> excluded;
				std::set<AddressExclusion> failed;
				for(auto r = excludedResults.begin(); r != excludedResults.end(); ++r) {
					AddressExclusion addr = decodeExcludedServersKey(r->key);
					if (addr.isValid()) {
						excluded.insert( addr );
					}
				}
				for(auto r = failedResults.begin(); r != failedResults.end(); ++r) {
					AddressExclusion addr = decodeFailedServersKey(r->key);
					if (addr.isValid()) {
						excluded.insert( addr );
						failed.insert(addr);
					}
				}

				// Reset and reassign self->excludedServers based on excluded, but we only
				// want to trigger entries that are different
				// Do not retrigger and double-overwrite failed servers
				auto old = self->excludedServers.getKeys();
				for (auto& o : old) {
					if (!excluded.count(o) && failed.find(o) == failed.end()) {
						self->excludedServers.set(o, DDTeamCollection::Status::NONE);
					}
				}
				for (auto& n : excluded) {
					if (failed.find(n) == failed.end()) {
						self->excludedServers.set(n, DDTeamCollection::Status::EXCLUDED);
					}
				}

				for (auto& f : failed) {
					self->excludedServers.set(f, DDTeamCollection::Status::FAILED);
				}

				TraceEvent("DDExcludedServersChanged", self->distributorId)
					.detail("RowsExcluded", excludedResults.size())
					.detail("RowsExcludedPermanently", failedResults.size())
					.detail("TotalExclusions", excluded.size());

				self->restartRecruiting.trigger();
				break;
			} catch (Error& e) {
				wait( tr.onError(e) );
			}
		}
		state Future<Void> excludedWatch = tr.watch(Reference<Watch>(new Watch(excludedServersVersionKey)));
		state Future<Void> failedWatch = tr.watch(Reference<Watch>(new Watch(failedServersVersionKey)));
		wait(excludedWatch || failedWatch);
	}
}

ACTOR Future<vector<std::pair<StorageServerInterface, ProcessClass>>> getServerListAndProcessClasses( Transaction *tr ) {
	state Future<vector<ProcessData>> workers = getWorkers(tr);
	state Future<Standalone<RangeResultRef>> serverList = tr->getRange( serverListKeys, CLIENT_KNOBS->TOO_MANY );
	wait( success(workers) && success(serverList) );
	ASSERT( !serverList.get().more && serverList.get().size() < CLIENT_KNOBS->TOO_MANY );

	std::map<Optional<Standalone<StringRef>>, ProcessData> id_data;
	for( int i = 0; i < workers.get().size(); i++ )
		id_data[workers.get()[i].locality.processId()] = workers.get()[i];

	vector<std::pair<StorageServerInterface, ProcessClass>> results;
	for( int i = 0; i < serverList.get().size(); i++ ) {
		auto ssi = decodeServerListValue( serverList.get()[i].value );
		results.push_back( std::make_pair(ssi, id_data[ssi.locality.processId()].processClass) );
	}

	return results;
}

// The serverList system keyspace keeps the StorageServerInterface for each serverID. Storage server's storeType
// and serverID are decided by the server's filename. By parsing storage server file's filename on each disk, process on
// each machine creates the TCServer with the correct serverID and StorageServerInterface.
ACTOR Future<Void> waitServerListChange( DDTeamCollection* self, FutureStream<Void> serverRemoved ) {
	state Future<Void> checkSignal = delay(SERVER_KNOBS->SERVER_LIST_DELAY, TaskPriority::DataDistributionLaunch);
	state Future<vector<std::pair<StorageServerInterface, ProcessClass>>> serverListAndProcessClasses = Never();
	state bool isFetchingResults = false;
	state Transaction tr(self->cx);
	loop {
		try {
			choose {
				when( wait( checkSignal ) ) {
					checkSignal = Never();
					isFetchingResults = true;
					serverListAndProcessClasses = getServerListAndProcessClasses(&tr);
				}
				when( vector<std::pair<StorageServerInterface, ProcessClass>> results = wait( serverListAndProcessClasses ) ) {
					serverListAndProcessClasses = Never();
					isFetchingResults = false;

					for( int i = 0; i < results.size(); i++ ) {
						UID serverId = results[i].first.id();
						StorageServerInterface const& ssi = results[i].first;
						ProcessClass const& processClass = results[i].second;
						if (!self->shouldHandleServer(ssi)) {
							continue;
						}
						else if( self->server_info.count( serverId ) ) {
							auto& serverInfo = self->server_info[ serverId ];
							if (ssi.getValue.getEndpoint() != serverInfo->lastKnownInterface.getValue.getEndpoint() || processClass != serverInfo->lastKnownClass.classType()) {
								Promise<std::pair<StorageServerInterface, ProcessClass>> currentInterfaceChanged = serverInfo->interfaceChanged;
								serverInfo->interfaceChanged = Promise<std::pair<StorageServerInterface, ProcessClass>>();
								serverInfo->onInterfaceChanged = Future<std::pair<StorageServerInterface, ProcessClass>>( serverInfo->interfaceChanged.getFuture() );
								currentInterfaceChanged.send( std::make_pair(ssi,processClass) );
							}
						} else if( !self->recruitingIds.count(ssi.id()) ) {
							self->addServer( ssi, processClass, self->serverTrackerErrorOut, tr.getReadVersion().get() );
							self->doBuildTeams = true;
						}
					}

					tr = Transaction(self->cx);
					checkSignal = delay(SERVER_KNOBS->SERVER_LIST_DELAY, TaskPriority::DataDistributionLaunch);
				}
				when( waitNext( serverRemoved ) ) {
					if( isFetchingResults ) {
						tr = Transaction(self->cx);
						serverListAndProcessClasses = getServerListAndProcessClasses(&tr);
					}
				}
			}
		} catch(Error& e) {
			wait( tr.onError(e) );
			serverListAndProcessClasses = Never();
			isFetchingResults = false;
			checkSignal = Void();
		}
	}
}

ACTOR Future<Void> waitHealthyZoneChange( DDTeamCollection* self ) {
	state ReadYourWritesTransaction tr(self->cx);
	loop {
		try {
			tr.setOption(FDBTransactionOptions::READ_SYSTEM_KEYS);
			tr.setOption(FDBTransactionOptions::LOCK_AWARE);
			Optional<Value> val = wait(tr.get(healthyZoneKey));
			state Future<Void> healthyZoneTimeout = Never();
			if(val.present()) {
				auto p = decodeHealthyZoneValue(val.get());
				if (p.first == ignoreSSFailuresZoneString) {
					// healthyZone is now overloaded for DD diabling purpose, which does not timeout
					TraceEvent("DataDistributionDisabledForStorageServerFailuresStart", self->distributorId);
					healthyZoneTimeout = Never();
				} else if (p.second > tr.getReadVersion().get()) {
					double timeoutSeconds = (p.second - tr.getReadVersion().get())/(double)SERVER_KNOBS->VERSIONS_PER_SECOND;
					healthyZoneTimeout = delay(timeoutSeconds, TaskPriority::DataDistribution);
					if(self->healthyZone.get() != p.first) {
						TraceEvent("MaintenanceZoneStart", self->distributorId).detail("ZoneID", printable(p.first)).detail("EndVersion", p.second).detail("Duration", timeoutSeconds);
						self->healthyZone.set(p.first);
					}
				} else if (self->healthyZone.get().present()) {
					// maintenance hits timeout
					TraceEvent("MaintenanceZoneEndTimeout", self->distributorId);
					self->healthyZone.set(Optional<Key>());
				}
			} else if(self->healthyZone.get().present()) {
				// `healthyZone` has been cleared
				if (self->healthyZone.get().get() == ignoreSSFailuresZoneString) {
					TraceEvent("DataDistributionDisabledForStorageServerFailuresEnd", self->distributorId);
				} else {
					TraceEvent("MaintenanceZoneEndManualClear", self->distributorId);
				}
				self->healthyZone.set(Optional<Key>());
			}

			state Future<Void> watchFuture = tr.watch(healthyZoneKey);
			wait(tr.commit());
			wait(watchFuture || healthyZoneTimeout);
			tr.reset();
		} catch(Error& e) {
			wait( tr.onError(e) );
		}
	}
}

ACTOR Future<Void> serverMetricsPolling( TCServerInfo *server) {
	state double lastUpdate = now();
	loop {
		wait( updateServerMetrics( server ) );
		wait( delayUntil( lastUpdate + SERVER_KNOBS->STORAGE_METRICS_POLLING_DELAY + SERVER_KNOBS->STORAGE_METRICS_RANDOM_DELAY * deterministicRandom()->random01(), TaskPriority::DataDistributionLaunch ) );
		lastUpdate = now();
	}
}

// Set the server's storeType; Error is catched by the caller
ACTOR Future<Void> keyValueStoreTypeTracker(DDTeamCollection* self, TCServerInfo* server) {
	// Update server's storeType, especially when it was created
	state KeyValueStoreType type =
	    wait(brokenPromiseToNever(server->lastKnownInterface.getKeyValueStoreType.getReplyWithTaskID<KeyValueStoreType>(
	        TaskPriority::DataDistribution)));
	server->storeType = type;

	if (type != self->configuration.storageServerStoreType) {
		if (self->wrongStoreTypeRemover.isReady()) {
			self->wrongStoreTypeRemover = removeWrongStoreType(self);
			self->addActor.send(self->wrongStoreTypeRemover);
		}
	}

	return Never();
}

ACTOR Future<Void> waitForAllDataRemoved( Database cx, UID serverID, Version addedVersion, DDTeamCollection* teams ) {
	state Transaction tr(cx);
	loop {
		try {
			tr.setOption(FDBTransactionOptions::PRIORITY_SYSTEM_IMMEDIATE);
			Version ver = wait( tr.getReadVersion() );

			//we cannot remove a server immediately after adding it, because a perfectly timed master recovery could cause us to not store the mutations sent to the short lived storage server.
			if(ver > addedVersion + SERVER_KNOBS->MAX_READ_TRANSACTION_LIFE_VERSIONS) {
				bool canRemove = wait( canRemoveStorageServer( &tr, serverID ) );
				// TraceEvent("WaitForAllDataRemoved")
				//     .detail("Server", serverID)
				//     .detail("CanRemove", canRemove)
				//     .detail("Shards", teams->shardsAffectedByTeamFailure->getNumberOfShards(serverID));
				ASSERT(teams->shardsAffectedByTeamFailure->getNumberOfShards(serverID) >= 0);
				if (canRemove && teams->shardsAffectedByTeamFailure->getNumberOfShards(serverID) == 0) {
					return Void();
				}
			}

			// Wait for any change to the serverKeys for this server
			wait( delay(SERVER_KNOBS->ALL_DATA_REMOVED_DELAY, TaskPriority::DataDistribution) );
			tr.reset();
		} catch (Error& e) {
			wait( tr.onError(e) );
		}
	}
}

ACTOR Future<Void> storageServerFailureTracker(DDTeamCollection* self, TCServerInfo* server, Database cx,
                                               ServerStatus* status, Version addedVersion) {
	state StorageServerInterface interf = server->lastKnownInterface;
	state int targetTeamNumPerServer = (SERVER_KNOBS->DESIRED_TEAMS_PER_SERVER * (self->configuration.storageTeamSize + 1)) / 2;
	loop {
		state bool inHealthyZone = false; // healthChanged actor will be Never() if this flag is true
		if (self->healthyZone.get().present()) {
			if (interf.locality.zoneId() == self->healthyZone.get()) {
				status->isFailed = false;
				inHealthyZone = true;
			} else if (self->healthyZone.get().get() == ignoreSSFailuresZoneString) {
				// Ignore all SS failures
				status->isFailed = false;
				inHealthyZone = true;
				TraceEvent("SSFailureTracker", self->distributorId)
				    .suppressFor(1.0)
				    .detail("IgnoredFailure", "BeforeChooseWhen")
				    .detail("ServerID", interf.id())
				    .detail("Status", status->toString());
			}
		}

		if( self->server_status.get(interf.id()).initialized ) {
			bool unhealthy = self->server_status.get(interf.id()).isUnhealthy();
			if(unhealthy && !status->isUnhealthy()) {
				self->unhealthyServers--;
			}
			if(!unhealthy && status->isUnhealthy()) {
				self->unhealthyServers++;
			}
		} else if(status->isUnhealthy()) {
			self->unhealthyServers++;
		}

		self->server_status.set( interf.id(), *status );
		if (status->isFailed) {
			self->restartRecruiting.trigger();
		}

		Future<Void> healthChanged = Never();
		if(status->isFailed) {
			ASSERT(!inHealthyZone);
			healthChanged = IFailureMonitor::failureMonitor().onStateEqual( interf.waitFailure.getEndpoint(), FailureStatus(false));
		} else if(!inHealthyZone) {
			healthChanged = waitFailureClientStrict(interf.waitFailure, SERVER_KNOBS->DATA_DISTRIBUTION_FAILURE_REACTION_TIME, TaskPriority::DataDistribution);
		}
		choose {
			when ( wait(healthChanged) ) {
				status->isFailed = !status->isFailed;
				if(!status->isFailed && (server->teams.size() < targetTeamNumPerServer || self->lastBuildTeamsFailed)) {
					self->doBuildTeams = true;
				}
				if (status->isFailed && self->healthyZone.get().present()) {
					if (self->healthyZone.get().get() == ignoreSSFailuresZoneString) {
						// Ignore the failed storage server
						TraceEvent("SSFailureTracker", self->distributorId)
						    .detail("IgnoredFailure", "InsideChooseWhen")
						    .detail("ServerID", interf.id())
						    .detail("Status", status->toString());
						status->isFailed = false;
					} else if (self->clearHealthyZoneFuture.isReady()) {
						self->clearHealthyZoneFuture = clearHealthyZone(self->cx);
						TraceEvent("MaintenanceZoneCleared", self->distributorId);
						self->healthyZone.set(Optional<Key>());
					}
				}

				// TraceEvent("StatusMapChange", self->distributorId)
				//     .detail("ServerID", interf.id())
				//     .detail("Status", status->toString())
				//     .detail("Available",
				//             IFailureMonitor::failureMonitor().getState(interf.waitFailure.getEndpoint()).isAvailable());
			}
			when ( wait( status->isUnhealthy() ? waitForAllDataRemoved(cx, interf.id(), addedVersion, self) : Never() ) ) { break; }
			when ( wait( self->healthyZone.onChange() ) ) {}
		}
	}

	return Void(); // Don't ignore failures
}

// Check the status of a storage server.
// Apply all requirements to the server and mark it as excluded if it fails to satisfies these requirements
ACTOR Future<Void> storageServerTracker(
    DDTeamCollection* self, Database cx,
    TCServerInfo* server, // This actor is owned by this TCServerInfo, point to server_info[id]
    Promise<Void> errorOut, Version addedVersion) {
	state Future<Void> failureTracker;
	state ServerStatus status( false, false, server->lastKnownInterface.locality );
	state bool lastIsUnhealthy = false;
	state Future<Void> metricsTracker = serverMetricsPolling( server );
	state Future<std::pair<StorageServerInterface, ProcessClass>> interfaceChanged = server->onInterfaceChanged;

	state Future<Void> storeTypeTracker = keyValueStoreTypeTracker(self, server);
	state bool hasWrongDC = !isCorrectDC(self, server);
	state bool hasInvalidLocality =
	    !self->isValidLocality(self->configuration.storagePolicy, server->lastKnownInterface.locality);
	state int targetTeamNumPerServer = (SERVER_KNOBS->DESIRED_TEAMS_PER_SERVER * (self->configuration.storageTeamSize + 1)) / 2;

	try {
		loop {
			status.isUndesired = false;
			status.isWrongConfiguration = false;
			hasWrongDC = !isCorrectDC(self, server);
			hasInvalidLocality =
			    !self->isValidLocality(self->configuration.storagePolicy, server->lastKnownInterface.locality);

			// If there is any other server on this exact NetworkAddress, this server is undesired and will eventually
			// be eliminated. This samAddress checking must be redo whenever the server's state (e.g., storeType,
			// dcLocation, interface) is changed.
			state std::vector<Future<Void>> otherChanges;
			std::vector<Promise<Void>> wakeUpTrackers;
			for(const auto& i : self->server_info) {
				if (i.second.getPtr() != server && i.second->lastKnownInterface.address() == server->lastKnownInterface.address()) {
					auto& statusInfo = self->server_status.get( i.first );
					TraceEvent("SameAddress", self->distributorId)
						.detail("Failed", statusInfo.isFailed)
						.detail("Undesired", statusInfo.isUndesired)
						.detail("Server", server->id).detail("OtherServer", i.second->id)
						.detail("Address", server->lastKnownInterface.address())
						.detail("NumShards", self->shardsAffectedByTeamFailure->getNumberOfShards(server->id))
						.detail("OtherNumShards", self->shardsAffectedByTeamFailure->getNumberOfShards(i.second->id))
						.detail("OtherHealthy", !self->server_status.get( i.second->id ).isUnhealthy());
					// wait for the server's ip to be changed
					otherChanges.push_back(self->server_status.onChange(i.second->id));
					if (!self->server_status.get(i.second->id).isUnhealthy()) {
						if(self->shardsAffectedByTeamFailure->getNumberOfShards(i.second->id) >= self->shardsAffectedByTeamFailure->getNumberOfShards(server->id))
						{
							TraceEvent(SevWarn, "UndesiredStorageServer", self->distributorId)
								.detail("Server", server->id)
								.detail("Address", server->lastKnownInterface.address())
								.detail("OtherServer", i.second->id)
								.detail("NumShards", self->shardsAffectedByTeamFailure->getNumberOfShards(server->id))
								.detail("OtherNumShards", self->shardsAffectedByTeamFailure->getNumberOfShards(i.second->id));

							status.isUndesired = true;
						}
						else
							wakeUpTrackers.push_back(i.second->wakeUpTracker);
					}
				}
			}

			for(auto& p : wakeUpTrackers) {
				if( !p.isSet() )
					p.send(Void());
			}

			if( server->lastKnownClass.machineClassFitness( ProcessClass::Storage ) > ProcessClass::UnsetFit ) {
				// We saw a corner case in in 3 data_hall configuration
				// when optimalTeamCount = 1, healthyTeamCount = 0.
				if (self->optimalTeamCount > 0 && self->healthyTeamCount > 0) {
					TraceEvent(SevWarn, "UndesiredStorageServer", self->distributorId)
					    .detail("Server", server->id)
					    .detail("OptimalTeamCount", self->optimalTeamCount)
					    .detail("Fitness", server->lastKnownClass.machineClassFitness(ProcessClass::Storage));
					status.isUndesired = true;
				}
				otherChanges.push_back( self->zeroOptimalTeams.onChange() );
				otherChanges.push_back(self->zeroHealthyTeams->onChange());
			}

			//If this storage server has the wrong key-value store type, then mark it undesired so it will be replaced with a server having the correct type
			if (hasWrongDC || hasInvalidLocality) {
				TraceEvent(SevWarn, "UndesiredDCOrLocality", self->distributorId)
				    .detail("Server", server->id)
				    .detail("WrongDC", hasWrongDC)
				    .detail("InvalidLocality", hasInvalidLocality);
				status.isUndesired = true;
				status.isWrongConfiguration = true;
			}
			if (server->wrongStoreTypeToRemove.get()) {
				TraceEvent(SevWarn, "WrongStoreTypeToRemove", self->distributorId)
				    .detail("Server", server->id)
				    .detail("StoreType", "?");
				status.isUndesired = true;
				status.isWrongConfiguration = true;
			}

			// If the storage server is in the excluded servers list, it is undesired
			NetworkAddress a = server->lastKnownInterface.address();
			state AddressExclusion addr( a.ip, a.port );
			state AddressExclusion ipaddr( a.ip );
			state DDTeamCollection::Status addrStatus = self->excludedServers.get(addr);
			state DDTeamCollection::Status ipaddrStatus = self->excludedServers.get(ipaddr);
			if (addrStatus != DDTeamCollection::Status::NONE || ipaddrStatus != DDTeamCollection::Status::NONE) {
				TraceEvent(SevWarn, "UndesiredStorageServer", self->distributorId)
				    .detail("Server", server->id)
				    .detail("Excluded",
				            ipaddrStatus == DDTeamCollection::Status::NONE ? addr.toString() : ipaddr.toString());
				status.isUndesired = true;
				status.isWrongConfiguration = true;
				if (addrStatus == DDTeamCollection::Status::FAILED ||
				    ipaddrStatus == DDTeamCollection::Status::FAILED) {
					TraceEvent(SevWarn, "FailedServerRemoveKeys", self->distributorId)
					    .detail("Address", addr.toString())
					    .detail("ServerID", server->id);
					wait(removeKeysFromFailedServer(cx, server->id, self->lock));
					if (BUGGIFY) wait(delay(5.0));
					self->shardsAffectedByTeamFailure->eraseServer(server->id);
				}
			}
			otherChanges.push_back( self->excludedServers.onChange( addr ) );
			otherChanges.push_back( self->excludedServers.onChange( ipaddr ) );

			failureTracker = storageServerFailureTracker(self, server, cx, &status, addedVersion);
			//We need to recruit new storage servers if the key value store type has changed
			if (hasWrongDC || hasInvalidLocality || server->wrongStoreTypeToRemove.get()) {
				self->restartRecruiting.trigger();
			}

			if (lastIsUnhealthy && !status.isUnhealthy() &&
			    ( server->teams.size() < targetTeamNumPerServer || self->lastBuildTeamsFailed)) {
				self->doBuildTeams = true;
				self->restartTeamBuilder.trigger(); // This does not trigger building teams if there exist healthy teams
			}
			lastIsUnhealthy = status.isUnhealthy();

			state bool recordTeamCollectionInfo = false;
			choose {
				when(wait(failureTracker)) {
					// The server is failed AND all data has been removed from it, so permanently remove it.
					TraceEvent("StatusMapChange", self->distributorId).detail("ServerID", server->id).detail("Status", "Removing");

					if(server->updated.canBeSet()) {
						server->updated.send(Void());
					}

					// Remove server from FF/serverList
					wait( removeStorageServer( cx, server->id, self->lock ) );

					TraceEvent("StatusMapChange", self->distributorId).detail("ServerID", server->id).detail("Status", "Removed");
					// Sets removeSignal (alerting dataDistributionTeamCollection to remove the storage server from its own data structures)
					server->removed.send( Void() );
					self->removedServers.send( server->id );
					return Void();
				}
				when( std::pair<StorageServerInterface, ProcessClass> newInterface = wait( interfaceChanged ) ) {
					bool restartRecruiting =  newInterface.first.waitFailure.getEndpoint().getPrimaryAddress() != server->lastKnownInterface.waitFailure.getEndpoint().getPrimaryAddress();
					bool localityChanged = server->lastKnownInterface.locality != newInterface.first.locality;
					bool machineLocalityChanged = server->lastKnownInterface.locality.zoneId().get() !=
					                              newInterface.first.locality.zoneId().get();
					TraceEvent("StorageServerInterfaceChanged", self->distributorId)
					    .detail("ServerID", server->id)
					    .detail("NewWaitFailureToken", newInterface.first.waitFailure.getEndpoint().token)
					    .detail("OldWaitFailureToken", server->lastKnownInterface.waitFailure.getEndpoint().token)
					    .detail("LocalityChanged", localityChanged)
					    .detail("MachineLocalityChanged", machineLocalityChanged);

					server->lastKnownInterface = newInterface.first;
					server->lastKnownClass = newInterface.second;
					if (localityChanged) {
						TEST(true); // Server locality changed

						// The locality change of a server will affect machine teams related to the server if
						// the server's machine locality is changed
						if (machineLocalityChanged) {
							// First handle the impact on the machine of the server on the old locality
							Reference<TCMachineInfo> machine = server->machine;
							ASSERT(machine->serversOnMachine.size() >= 1);
							if (machine->serversOnMachine.size() == 1) {
								// When server is the last server on the machine,
								// remove the machine and the related machine team
								self->removeMachine(self, machine);
								server->machine = Reference<TCMachineInfo>();
							} else {
								// we remove the server from the machine, and
								// update locality entry for the machine and the global machineLocalityMap
								int serverIndex = -1;
								for (int i = 0; i < machine->serversOnMachine.size(); ++i) {
									if (machine->serversOnMachine[i].getPtr() == server) {
										// NOTE: now the machine's locality is wrong. Need update it whenever uses it.
										serverIndex = i;
										machine->serversOnMachine[i] = machine->serversOnMachine.back();
										machine->serversOnMachine.pop_back();
										break; // Invariant: server only appear on the machine once
									}
								}
								ASSERT(serverIndex != -1);
								// NOTE: we do not update the machine's locality map even when
								// its representative server is changed.
							}

							// Second handle the impact on the destination machine where the server's new locality is;
							// If the destination machine is new, create one; otherwise, add server to an existing one
							// Update server's machine reference to the destination machine
							Reference<TCMachineInfo> destMachine =
							    self->checkAndCreateMachine(self->server_info[server->id]);
							ASSERT(destMachine.isValid());
						}

						// Ensure the server's server team belong to a machine team, and
						// Get the newBadTeams due to the locality change
						vector<Reference<TCTeamInfo>> newBadTeams;
						for (auto& serverTeam : server->teams) {
							if (!self->satisfiesPolicy(serverTeam->getServers())) {
								newBadTeams.push_back(serverTeam);
								continue;
							}
							if (machineLocalityChanged) {
								Reference<TCMachineTeamInfo> machineTeam = self->checkAndCreateMachineTeam(serverTeam);
								ASSERT(machineTeam.isValid());
								serverTeam->machineTeam = machineTeam;
							}
						}

						server->inDesiredDC =
						    (self->includedDCs.empty() ||
						     std::find(self->includedDCs.begin(), self->includedDCs.end(),
						               server->lastKnownInterface.locality.dcId()) != self->includedDCs.end());
						self->resetLocalitySet();

						bool addedNewBadTeam = false;
						for(auto it : newBadTeams) {
							if( self->removeTeam(it) ) {
								self->addTeam(it->getServers(), true);
								addedNewBadTeam = true;
							}
						}
						if(addedNewBadTeam && self->badTeamRemover.isReady()) {
							TEST(true); // Server locality change created bad teams
							self->doBuildTeams = true;
							self->badTeamRemover = removeBadTeams(self);
							self->addActor.send(self->badTeamRemover);
							// The team number changes, so we need to update the team number info
							// self->traceTeamCollectionInfo();
							recordTeamCollectionInfo = true;
						}
						// The locality change of the server will invalid the server's old teams,
						// so we need to rebuild teams for the server
						self->doBuildTeams = true;
					}

					interfaceChanged = server->onInterfaceChanged;
					// Old failureTracker for the old interface will be actorCancelled since the handler of the old
					// actor now points to the new failure monitor actor.
					status = ServerStatus( status.isFailed, status.isUndesired, server->lastKnownInterface.locality );

					// self->traceTeamCollectionInfo();
					recordTeamCollectionInfo = true;
					// Restart the storeTracker for the new interface. This will cancel the previous
					// keyValueStoreTypeTracker
					storeTypeTracker = keyValueStoreTypeTracker(self, server);
					hasWrongDC = !isCorrectDC(self, server);
					hasInvalidLocality =
					    !self->isValidLocality(self->configuration.storagePolicy, server->lastKnownInterface.locality);
					self->restartTeamBuilder.trigger();

					if(restartRecruiting)
						self->restartRecruiting.trigger();
				}
				when( wait( otherChanges.empty() ? Never() : quorum( otherChanges, 1 ) ) ) {
					TraceEvent("SameAddressChangedStatus", self->distributorId).detail("ServerID", server->id);
				}
				when(wait(server->wrongStoreTypeToRemove.onChange())) {
					TraceEvent("UndesiredStorageServerTriggered", self->distributorId)
					    .detail("Server", server->id)
					    .detail("StoreType", server->storeType)
					    .detail("ConfigStoreType", self->configuration.storageServerStoreType)
					    .detail("WrongStoreTypeRemoved", server->wrongStoreTypeToRemove.get());
				}
				when( wait( server->wakeUpTracker.getFuture() ) ) {
					server->wakeUpTracker = Promise<Void>();
				}
				when(wait(storeTypeTracker)) {}
			}

			if (recordTeamCollectionInfo) {
				self->traceTeamCollectionInfo();
			}
		}
	} catch( Error &e ) {
		if (e.code() != error_code_actor_cancelled && errorOut.canBeSet())
			errorOut.sendError(e);
		throw;
	}
}

//Monitor whether or not storage servers are being recruited.  If so, then a database cannot be considered quiet
ACTOR Future<Void> monitorStorageServerRecruitment(DDTeamCollection* self) {
	state bool recruiting = false;
	TraceEvent("StorageServerRecruitment", self->distributorId)
	    .detail("State", "Idle")
	    .trackLatest(("StorageServerRecruitment_" + self->distributorId.toString()).c_str());
	loop {
		if( !recruiting ) {
			while(self->recruitingStream.get() == 0) {
				wait( self->recruitingStream.onChange() );
			}
			TraceEvent("StorageServerRecruitment", self->distributorId)
				.detail("State", "Recruiting")
				.trackLatest(("StorageServerRecruitment_" + self->distributorId.toString()).c_str());
			recruiting = true;
		} else {
			loop {
				choose {
					when( wait( self->recruitingStream.onChange() ) ) {}
					when( wait( self->recruitingStream.get() == 0 ? delay(SERVER_KNOBS->RECRUITMENT_IDLE_DELAY, TaskPriority::DataDistribution) : Future<Void>(Never()) ) ) { break; }
				}
			}
			TraceEvent("StorageServerRecruitment", self->distributorId)
				.detail("State", "Idle")
				.trackLatest(("StorageServerRecruitment_" + self->distributorId.toString()).c_str());
			recruiting = false;
		}
	}
}

ACTOR Future<Void> checkAndRemoveInvalidLocalityAddr(DDTeamCollection* self) {
	state double start = now();
	state bool hasCorrectedLocality = false;

	loop {
		try {
			wait(delay(SERVER_KNOBS->DD_CHECK_INVALID_LOCALITY_DELAY, TaskPriority::DataDistribution));

			// Because worker's processId can be changed when its locality is changed, we cannot watch on the old
			// processId; This actor is inactive most time, so iterating all workers incurs little performance overhead.
			state vector<ProcessData> workers = wait(getWorkers(self->cx));
			state std::set<AddressExclusion> existingAddrs;
			for (int i = 0; i < workers.size(); i++) {
				const ProcessData& workerData = workers[i];
				AddressExclusion addr(workerData.address.ip, workerData.address.port);
				existingAddrs.insert(addr);
				if (self->invalidLocalityAddr.count(addr) &&
				    self->isValidLocality(self->configuration.storagePolicy, workerData.locality)) {
					// The locality info on the addr has been corrected
					self->invalidLocalityAddr.erase(addr);
					hasCorrectedLocality = true;
					TraceEvent("InvalidLocalityCorrected").detail("Addr", addr.toString());
				}
			}

			wait(yield(TaskPriority::DataDistribution));

			// In case system operator permanently excludes workers on the address with invalid locality
			for (auto addr = self->invalidLocalityAddr.begin(); addr != self->invalidLocalityAddr.end();) {
				if (!existingAddrs.count(*addr)) {
					// The address no longer has a worker
					addr = self->invalidLocalityAddr.erase(addr);
					hasCorrectedLocality = true;
					TraceEvent("InvalidLocalityNoLongerExists").detail("Addr", addr->toString());
				} else {
					++addr;
				}
			}

			if (hasCorrectedLocality) {
				// Recruit on address who locality has been corrected
				self->restartRecruiting.trigger();
				hasCorrectedLocality = false;
			}

			if (self->invalidLocalityAddr.empty()) {
				break;
			}

			if (now() - start > 300) { // Report warning if invalid locality is not corrected within 300 seconds
				// The incorrect locality info has not been properly corrected in a reasonable time
				TraceEvent(SevWarn, "PersistentInvalidLocality").detail("Addresses", self->invalidLocalityAddr.size());
				start = now();
			}
		} catch (Error& e) {
			TraceEvent("CheckAndRemoveInvalidLocalityAddrRetry", self->distributorId).detail("Error", e.what());
		}
	}

	return Void();
}

int numExistingSSOnAddr(DDTeamCollection* self, const AddressExclusion& addr) {
	int numExistingSS = 0;
	for (auto& server : self->server_info) {
		const NetworkAddress& netAddr = server.second->lastKnownInterface.address();
		AddressExclusion usedAddr(netAddr.ip, netAddr.port);
		if (usedAddr == addr) {
			++numExistingSS;
		}
	}

	return numExistingSS;
}

ACTOR Future<Void> initializeStorage(DDTeamCollection* self, RecruitStorageReply candidateWorker) {
	// SOMEDAY: Cluster controller waits for availability, retry quickly if a server's Locality changes
	self->recruitingStream.set(self->recruitingStream.get() + 1);

	const NetworkAddress& netAddr = candidateWorker.worker.address();
	AddressExclusion workerAddr(netAddr.ip, netAddr.port);
	if (numExistingSSOnAddr(self, workerAddr) <= 2 &&
	    self->recruitingLocalities.find(candidateWorker.worker.address()) == self->recruitingLocalities.end()) {
		// Only allow at most 2 storage servers on an address, because
		// too many storage server on the same address (i.e., process) can cause OOM.
		// Ask the candidateWorker to initialize a SS only if the worker does not have a pending request
		state UID interfaceId = deterministicRandom()->randomUniqueID();
		InitializeStorageRequest isr;
		isr.storeType = self->configuration.storageServerStoreType;
		isr.seedTag = invalidTag;
		isr.reqId = deterministicRandom()->randomUniqueID();
		isr.interfaceId = interfaceId;

		TraceEvent("DDRecruiting")
		    .detail("Primary", self->primary)
		    .detail("State", "Sending request to worker")
		    .detail("WorkerID", candidateWorker.worker.id())
		    .detail("WorkerLocality", candidateWorker.worker.locality.toString())
		    .detail("Interf", interfaceId)
		    .detail("Addr", candidateWorker.worker.address())
		    .detail("RecruitingStream", self->recruitingStream.get());

		self->recruitingIds.insert(interfaceId);
		self->recruitingLocalities.insert(candidateWorker.worker.address());
		state ErrorOr<InitializeStorageReply> newServer =
		    wait(candidateWorker.worker.storage.tryGetReply(isr, TaskPriority::DataDistribution));
		if (newServer.isError()) {
			TraceEvent(SevWarn, "DDRecruitmentError").error(newServer.getError());
			if (!newServer.isError(error_code_recruitment_failed) &&
			    !newServer.isError(error_code_request_maybe_delivered))
				throw newServer.getError();
			wait(delay(SERVER_KNOBS->STORAGE_RECRUITMENT_DELAY, TaskPriority::DataDistribution));
		}
		self->recruitingIds.erase(interfaceId);
		self->recruitingLocalities.erase(candidateWorker.worker.address());

		TraceEvent("DDRecruiting")
		    .detail("Primary", self->primary)
		    .detail("State", "Finished request")
		    .detail("WorkerID", candidateWorker.worker.id())
		    .detail("WorkerLocality", candidateWorker.worker.locality.toString())
		    .detail("Interf", interfaceId)
		    .detail("Addr", candidateWorker.worker.address())
		    .detail("RecruitingStream", self->recruitingStream.get());

		if (newServer.present()) {
			if (!self->server_info.count(newServer.get().interf.id()))
				self->addServer(newServer.get().interf, candidateWorker.processClass, self->serverTrackerErrorOut,
				                newServer.get().addedVersion);
			else
				TraceEvent(SevWarn, "DDRecruitmentError").detail("Reason", "Server ID already recruited");

			self->doBuildTeams = true;
		}
	}

	self->recruitingStream.set(self->recruitingStream.get() - 1);
	self->restartRecruiting.trigger();

	return Void();
}

// Recruit a worker as a storage server
ACTOR Future<Void> storageRecruiter( DDTeamCollection* self, Reference<AsyncVar<struct ServerDBInfo>> db ) {
	state Future<RecruitStorageReply> fCandidateWorker;
	state RecruitStorageRequest lastRequest;
	state bool hasHealthyTeam;
	state std::map<AddressExclusion, int> numSSPerAddr;
	loop {
		try {
			numSSPerAddr.clear();
			hasHealthyTeam = (self->healthyTeamCount != 0);
			RecruitStorageRequest rsr;
			std::set<AddressExclusion> exclusions;
			for(auto s = self->server_info.begin(); s != self->server_info.end(); ++s) {
				auto serverStatus = self->server_status.get( s->second->lastKnownInterface.id() );
				if( serverStatus.excludeOnRecruit() ) {
					TraceEvent(SevDebug, "DDRecruitExcl1")
					    .detail("Primary", self->primary)
					    .detail("Excluding", s->second->lastKnownInterface.address());
					auto addr = s->second->lastKnownInterface.address();
					AddressExclusion addrExcl(addr.ip, addr.port);
					exclusions.insert(addrExcl);
					numSSPerAddr[addrExcl]++; // increase from 0
				}
			}
			for(auto addr : self->recruitingLocalities) {
				exclusions.insert( AddressExclusion(addr.ip, addr.port));
			}

			auto excl = self->excludedServers.getKeys();
<<<<<<< HEAD
			for(auto& s : excl)
				if (self->excludedServers.get(s) != DDTeamCollection::Status::NONE) {
=======
			for (auto& s : excl) {
				if (self->excludedServers.get(s)) {
>>>>>>> 7599dd00
					TraceEvent(SevDebug, "DDRecruitExcl2")
					    .detail("Primary", self->primary)
					    .detail("Excluding", s.toString());
					exclusions.insert( s );
				}
			}

			// Exclude workers that have invalid locality
			for (auto& addr : self->invalidLocalityAddr) {
				TraceEvent(SevDebug, "DDRecruitExclInvalidAddr").detail("Excluding", addr.toString());
				exclusions.insert(addr);
			}

			rsr.criticalRecruitment = self->healthyTeamCount == 0;
			for(auto it : exclusions) {
				rsr.excludeAddresses.push_back(it);
			}

			rsr.includeDCs = self->includedDCs;

			TraceEvent(rsr.criticalRecruitment ? SevWarn : SevInfo, "DDRecruiting")
			    .detail("Primary", self->primary)
			    .detail("State", "Sending request to CC")
			    .detail("Exclusions", rsr.excludeAddresses.size())
			    .detail("Critical", rsr.criticalRecruitment)
			    .detail("IncludedDCsSize", rsr.includeDCs.size());

			if( rsr.criticalRecruitment ) {
				TraceEvent(SevWarn, "DDRecruitingEmergency", self->distributorId).detail("Primary", self->primary);
			}

			if(!fCandidateWorker.isValid() || fCandidateWorker.isReady() || rsr.excludeAddresses != lastRequest.excludeAddresses || rsr.criticalRecruitment != lastRequest.criticalRecruitment) {
				lastRequest = rsr;
				fCandidateWorker = brokenPromiseToNever( db->get().clusterInterface.recruitStorage.getReply( rsr, TaskPriority::DataDistribution ) );
			}

			choose {
				when( RecruitStorageReply candidateWorker = wait( fCandidateWorker ) ) {
					AddressExclusion candidateSSAddr(candidateWorker.worker.address().ip,
					                                 candidateWorker.worker.address().port);
					int numExistingSS = numSSPerAddr[candidateSSAddr];
					if (numExistingSS >= 2) {
						TraceEvent(SevWarnAlways, "StorageRecruiterTooManySSOnSameAddr", self->distributorId)
						    .detail("Primary", self->primary)
						    .detail("Addr", candidateSSAddr.toString())
						    .detail("NumExistingSS", numExistingSS);
					}
					self->addActor.send(initializeStorage(self, candidateWorker));
				}
				when( wait( db->onChange() ) ) { // SOMEDAY: only if clusterInterface changes?
					fCandidateWorker = Future<RecruitStorageReply>();
				}
				when(wait(self->restartRecruiting.onTrigger())) {}
			}
			wait( delay(FLOW_KNOBS->PREVENT_FAST_SPIN_DELAY, TaskPriority::DataDistribution) );
		} catch( Error &e ) {
			if(e.code() != error_code_timed_out) {
				throw;
			}
			TEST(true); //Storage recruitment timed out
		}
	}
}

ACTOR Future<Void> updateReplicasKey(DDTeamCollection* self, Optional<Key> dcId) {
	std::vector<Future<Void>> serverUpdates;

	for(auto& it : self->server_info) {
		serverUpdates.push_back(it.second->updated.getFuture());
	}

	wait(self->initialFailureReactionDelay && waitForAll(serverUpdates));
	wait(waitUntilHealthy(self));
	TraceEvent("DDUpdatingReplicas", self->distributorId)
	    .detail("Primary", self->primary)
	    .detail("DcId", dcId)
	    .detail("Replicas", self->configuration.storageTeamSize);
	state Transaction tr(self->cx);
	loop {
		try {
			Optional<Value> val = wait( tr.get(datacenterReplicasKeyFor(dcId)) );
			state int oldReplicas = val.present() ? decodeDatacenterReplicasValue(val.get()) : 0;
			if(oldReplicas == self->configuration.storageTeamSize) {
				TraceEvent("DDUpdatedAlready", self->distributorId)
				    .detail("Primary", self->primary)
				    .detail("DcId", dcId)
				    .detail("Replicas", self->configuration.storageTeamSize);
				return Void();
			}
			if(oldReplicas < self->configuration.storageTeamSize) {
				tr.set(rebootWhenDurableKey, StringRef());
			}
			tr.set(datacenterReplicasKeyFor(dcId), datacenterReplicasValue(self->configuration.storageTeamSize));
			wait( tr.commit() );
			TraceEvent("DDUpdatedReplicas", self->distributorId)
			    .detail("Primary", self->primary)
			    .detail("DcId", dcId)
			    .detail("Replicas", self->configuration.storageTeamSize)
			    .detail("OldReplicas", oldReplicas);
			return Void();
		} catch( Error &e ) {
			wait( tr.onError(e) );
		}
	}
}

ACTOR Future<Void> serverGetTeamRequests(TeamCollectionInterface tci, DDTeamCollection* self) {
	loop {
		GetTeamRequest req = waitNext(tci.getTeam.getFuture());
		self->addActor.send( self->getTeam( self, req ) );
	}
}

ACTOR Future<Void> remoteRecovered( Reference<AsyncVar<struct ServerDBInfo>> db ) {
	TraceEvent("DDTrackerStarting");
	while ( db->get().recoveryState < RecoveryState::ALL_LOGS_RECRUITED ) {
		TraceEvent("DDTrackerStarting").detail("RecoveryState", (int)db->get().recoveryState);
		wait( db->onChange() );
	}
	return Void();
}

ACTOR Future<Void> monitorHealthyTeams( DDTeamCollection* self ) {
	TraceEvent("DDMonitorHealthyTeamsStart").detail("ZeroHealthyTeams", self->zeroHealthyTeams->get());
	loop choose {
		when ( wait(self->zeroHealthyTeams->get() ? delay(SERVER_KNOBS->DD_ZERO_HEALTHY_TEAM_DELAY, TaskPriority::DataDistribution) : Never()) ) {
			self->doBuildTeams = true;
			wait( DDTeamCollection::checkBuildTeams(self) );
		}
		when ( wait(self->zeroHealthyTeams->onChange()) ) {}
	}
}

// Keep track of servers and teams -- serves requests for getRandomTeam
ACTOR Future<Void> dataDistributionTeamCollection(
	Reference<DDTeamCollection> teamCollection,
	Reference<InitialDataDistribution> initData,
	TeamCollectionInterface tci,
	Reference<AsyncVar<struct ServerDBInfo>> db)
{
	state DDTeamCollection* self = teamCollection.getPtr();
	state Future<Void> loggingTrigger = Void();
	state PromiseStream<Void> serverRemoved;
	state Future<Void> error = actorCollection( self->addActor.getFuture() );

	try {
		wait( DDTeamCollection::init( self, initData ) );
		initData = Reference<InitialDataDistribution>();
		self->addActor.send(serverGetTeamRequests(tci, self));

		TraceEvent("DDTeamCollectionBegin", self->distributorId).detail("Primary", self->primary);
		wait( self->readyToStart || error );
		TraceEvent("DDTeamCollectionReadyToStart", self->distributorId).detail("Primary", self->primary);

		// removeBadTeams() does not always run. We may need to restart the actor when needed.
		// So we need the badTeamRemover variable to check if the actor is ready.
		if(self->badTeamRemover.isReady()) {
			self->badTeamRemover = removeBadTeams(self);
			self->addActor.send(self->badTeamRemover);
		}

		self->addActor.send(machineTeamRemover(self));
		self->addActor.send(serverTeamRemover(self));

		if (self->wrongStoreTypeRemover.isReady()) {
			self->wrongStoreTypeRemover = removeWrongStoreType(self);
			self->addActor.send(self->wrongStoreTypeRemover);
		}

		self->traceTeamCollectionInfo();

		if(self->includedDCs.size()) {
			//start this actor before any potential recruitments can happen
			self->addActor.send(updateReplicasKey(self, self->includedDCs[0]));
		}

		// The following actors (e.g. storageRecruiter) do not need to be assigned to a variable because
		// they are always running.
		self->addActor.send(storageRecruiter( self, db ));
		self->addActor.send(monitorStorageServerRecruitment( self ));
		self->addActor.send(waitServerListChange( self, serverRemoved.getFuture() ));
		self->addActor.send(trackExcludedServers( self ));
		self->addActor.send(monitorHealthyTeams( self ));
		self->addActor.send(waitHealthyZoneChange( self ));

		// SOMEDAY: Monitor FF/serverList for (new) servers that aren't in allServers and add or remove them

		loop choose {
			when( UID removedServer = waitNext( self->removedServers.getFuture() ) ) {
				TEST(true);  // Storage server removed from database
				self->removeServer(self, removedServer);
				serverRemoved.send( Void() );

				self->restartRecruiting.trigger();
			}
			when( wait( self->zeroHealthyTeams->onChange() ) ) {
				if(self->zeroHealthyTeams->get()) {
					self->restartRecruiting.trigger();
					self->noHealthyTeams();
				}
			}
			when( wait( loggingTrigger ) ) {
				int highestPriority = 0;
				for(auto it : self->priority_teams) {
					if(it.second > 0) {
						highestPriority = std::max(highestPriority, it.first);
					}
				}

				TraceEvent("TotalDataInFlight", self->distributorId)
				    .detail("Primary", self->primary)
				    .detail("TotalBytes", self->getDebugTotalDataInFlight())
				    .detail("UnhealthyServers", self->unhealthyServers)
				    .detail("ServerCount", self->server_info.size())
				    .detail("StorageTeamSize", self->configuration.storageTeamSize)
				    .detail("HighestPriority", highestPriority)
				    .trackLatest(self->primary ? "TotalDataInFlight" : "TotalDataInFlightRemote");
				loggingTrigger = delay( SERVER_KNOBS->DATA_DISTRIBUTION_LOGGING_INTERVAL );
			}
			when( wait( self->serverTrackerErrorOut.getFuture() ) ) {} // Propagate errors from storageServerTracker
			when( wait( error ) ) {}
		}
	} catch (Error& e) {
		if (e.code() != error_code_movekeys_conflict)
			TraceEvent(SevError, "DataDistributionTeamCollectionError", self->distributorId).error(e);
		throw e;
	}
}

ACTOR Future<Void> waitForDataDistributionEnabled( Database cx ) {
	state Transaction tr(cx);
	loop {
		wait(delay(SERVER_KNOBS->DD_ENABLED_CHECK_DELAY, TaskPriority::DataDistribution));

		try {
			Optional<Value> mode = wait( tr.get( dataDistributionModeKey ) );
			if (!mode.present() && isDDEnabled()) {
				TraceEvent("WaitForDDEnabledSucceeded");
				return Void();
			}
			if (mode.present()) {
				BinaryReader rd( mode.get(), Unversioned() );
				int m;
				rd >> m;
				TraceEvent(SevDebug, "WaitForDDEnabled")
					.detail("Mode", m)
					.detail("IsDDEnabled", isDDEnabled());
				if (m && isDDEnabled()) {
					TraceEvent("WaitForDDEnabledSucceeded");
					return Void();
				}
			}

			tr.reset();
		} catch (Error& e) {
			wait( tr.onError(e) );
		}
	}
}

ACTOR Future<bool> isDataDistributionEnabled( Database cx ) {
	state Transaction tr(cx);
	loop {
		try {
			Optional<Value> mode = wait( tr.get( dataDistributionModeKey ) );
			if (!mode.present() && isDDEnabled()) return true;
			if (mode.present()) {
				BinaryReader rd( mode.get(), Unversioned() );
				int m;
				rd >> m;
				if (m && isDDEnabled()) {
					TraceEvent(SevDebug, "IsDDEnabledSucceeded")
						.detail("Mode", m)
						.detail("IsDDEnabled", isDDEnabled());
					return true;
				}
			}
			// SOMEDAY: Write a wrapper in MoveKeys.actor.h
			Optional<Value> readVal = wait( tr.get( moveKeysLockOwnerKey ) );
			UID currentOwner = readVal.present() ? BinaryReader::fromStringRef<UID>(readVal.get(), Unversioned()) : UID();
			if( isDDEnabled() && (currentOwner != dataDistributionModeLock ) ) {
				TraceEvent(SevDebug, "IsDDEnabledSucceeded")
					.detail("CurrentOwner", currentOwner)
					.detail("DDModeLock", dataDistributionModeLock)
					.detail("IsDDEnabled", isDDEnabled());
				return true;
			}
			TraceEvent(SevDebug, "IsDDEnabledFailed")
				.detail("CurrentOwner", currentOwner)
				.detail("DDModeLock", dataDistributionModeLock)
				.detail("IsDDEnabled", isDDEnabled());
			return false;
		} catch (Error& e) {
			wait( tr.onError(e) );
		}
	}
}

//Ensures that the serverKeys key space is properly coalesced
//This method is only used for testing and is not implemented in a manner that is safe for large databases
ACTOR Future<Void> debugCheckCoalescing(Database cx) {
	state Transaction tr(cx);
	loop {
		try {
			state Standalone<RangeResultRef> serverList = wait(tr.getRange(serverListKeys, CLIENT_KNOBS->TOO_MANY));
			ASSERT( !serverList.more && serverList.size() < CLIENT_KNOBS->TOO_MANY);

			state int i;
			for(i = 0; i < serverList.size(); i++) {
				state UID id = decodeServerListValue(serverList[i].value).id();
				Standalone<RangeResultRef> ranges = wait(krmGetRanges(&tr, serverKeysPrefixFor(id), allKeys));
				ASSERT(ranges.end()[-1].key == allKeys.end);

				for(int j = 0; j < ranges.size() - 2; j++)
					if(ranges[j].value == ranges[j + 1].value)
						TraceEvent(SevError, "UncoalescedValues", id).detail("Key1", ranges[j].key).detail("Key2", ranges[j + 1].key).detail("Value", ranges[j].value);
			}

			TraceEvent("DoneCheckingCoalescing");
			return Void();
		}
		catch(Error &e){
			wait( tr.onError(e) );
		}
	}
}

static std::set<int> const& normalDDQueueErrors() {
	static std::set<int> s;
	if (s.empty()) {
		s.insert( error_code_movekeys_conflict );
		s.insert( error_code_broken_promise );
	}
	return s;
}

ACTOR Future<Void> pollMoveKeysLock( Database cx, MoveKeysLock lock ) {
	loop {
		wait(delay(SERVER_KNOBS->MOVEKEYS_LOCK_POLLING_DELAY));
		state Transaction tr(cx);
		loop {
			try {
				wait( checkMoveKeysLockReadOnly(&tr, lock) );
				break;
			} catch( Error &e ) {
				wait( tr.onError(e) );
			}
		}
	}
}

struct DataDistributorData : NonCopyable, ReferenceCounted<DataDistributorData> {
	Reference<AsyncVar<struct ServerDBInfo>> dbInfo;
	UID ddId;
	PromiseStream<Future<Void>> addActor;
	DDTeamCollection* teamCollection;

	DataDistributorData(Reference<AsyncVar<ServerDBInfo>> const& db, UID id)
	  : dbInfo(db), ddId(id), teamCollection(nullptr) {}
};

ACTOR Future<Void> monitorBatchLimitedTime(Reference<AsyncVar<ServerDBInfo>> db, double* lastLimited) {
	loop {
		wait( delay(SERVER_KNOBS->METRIC_UPDATE_RATE) );

		state Reference<ProxyInfo> proxies(new ProxyInfo(db->get().client.proxies, db->get().myLocality));

		choose {
			when (wait(db->onChange())) {}
			when (GetHealthMetricsReply reply = wait(proxies->size() ?
					loadBalance(proxies, &MasterProxyInterface::getHealthMetrics, GetHealthMetricsRequest(false))
					: Never())) {
				if (reply.healthMetrics.batchLimited) {
					*lastLimited = now();
				}
			}
		}
	}
}

ACTOR Future<Void> dataDistribution(Reference<DataDistributorData> self)
{
	state double lastLimited = 0;
	self->addActor.send( monitorBatchLimitedTime(self->dbInfo, &lastLimited) );

	state Database cx = openDBOnServer(self->dbInfo, TaskPriority::DataDistributionLaunch, true, true);
	cx->locationCacheSize = SERVER_KNOBS->DD_LOCATION_CACHE_SIZE;

	//cx->setOption( FDBDatabaseOptions::LOCATION_CACHE_SIZE, StringRef((uint8_t*) &SERVER_KNOBS->DD_LOCATION_CACHE_SIZE, 8) );
	//ASSERT( cx->locationCacheSize == SERVER_KNOBS->DD_LOCATION_CACHE_SIZE );

	//wait(debugCheckCoalescing(cx));
	state std::vector<Optional<Key>> primaryDcId;
	state std::vector<Optional<Key>> remoteDcIds;
	state DatabaseConfiguration configuration;
	state Reference<InitialDataDistribution> initData;
	state MoveKeysLock lock;
	loop {
		try {
			loop {
				TraceEvent("DDInitTakingMoveKeysLock", self->ddId);
				MoveKeysLock lock_ = wait( takeMoveKeysLock( cx, self->ddId ) );
				lock = lock_;
				TraceEvent("DDInitTookMoveKeysLock", self->ddId);

				DatabaseConfiguration configuration_ = wait( getDatabaseConfiguration(cx) );
				configuration = configuration_;
				primaryDcId.clear();
				remoteDcIds.clear();
				const std::vector<RegionInfo>& regions = configuration.regions;
				if ( configuration.regions.size() > 0 ) {
					primaryDcId.push_back( regions[0].dcId );
				}
				if ( configuration.regions.size() > 1 ) {
					remoteDcIds.push_back( regions[1].dcId );
				}

				TraceEvent("DDInitGotConfiguration", self->ddId).detail("Conf", configuration.toString());

				state Transaction tr(cx);
				loop {
					try {
						tr.setOption( FDBTransactionOptions::ACCESS_SYSTEM_KEYS );
						tr.setOption( FDBTransactionOptions::PRIORITY_SYSTEM_IMMEDIATE );

						Standalone<RangeResultRef> replicaKeys = wait(tr.getRange(datacenterReplicasKeys, CLIENT_KNOBS->TOO_MANY));

						for(auto& kv : replicaKeys) {
							auto dcId = decodeDatacenterReplicasKey(kv.key);
							auto replicas = decodeDatacenterReplicasValue(kv.value);
							if((primaryDcId.size() && primaryDcId[0] == dcId) || (remoteDcIds.size() && remoteDcIds[0] == dcId && configuration.usableRegions > 1)) {
								if(replicas > configuration.storageTeamSize) {
									tr.set(kv.key, datacenterReplicasValue(configuration.storageTeamSize));
								}
							} else {
								tr.clear(kv.key);
							}
						}

						wait(tr.commit());
						break;
					}
					catch(Error &e) {
						wait(tr.onError(e));
					}
				}

				TraceEvent("DDInitUpdatedReplicaKeys", self->ddId);
				Reference<InitialDataDistribution> initData_ = wait( getInitialDataDistribution(cx, self->ddId, lock, configuration.usableRegions > 1 ? remoteDcIds : std::vector<Optional<Key>>() ) );
				initData = initData_;
				if(initData->shards.size() > 1) {
					TraceEvent("DDInitGotInitialDD", self->ddId)
					    .detail("B", initData->shards.end()[-2].key)
					    .detail("E", initData->shards.end()[-1].key)
					    .detail("Src", describe(initData->shards.end()[-2].primarySrc))
					    .detail("Dest", describe(initData->shards.end()[-2].primaryDest))
					    .trackLatest("InitialDD");
				} else {
					TraceEvent("DDInitGotInitialDD", self->ddId).detail("B","").detail("E", "").detail("Src", "[no items]").detail("Dest", "[no items]").trackLatest("InitialDD");
				}

				if (initData->mode && isDDEnabled()) {
					// mode may be set true by system operator using fdbcli and isDDEnabled() set to true
					break;
				}
				TraceEvent("DataDistributionDisabled", self->ddId);

				TraceEvent("MovingData", self->ddId)
					.detail( "InFlight", 0 )
					.detail( "InQueue", 0 )
					.detail( "AverageShardSize", -1 )
					.detail( "LowPriorityRelocations", 0 )
					.detail( "HighPriorityRelocations", 0 )
					.detail( "HighestPriority", 0 )
					.trackLatest( "MovingData" );

				TraceEvent("TotalDataInFlight", self->ddId).detail("Primary", true).detail("TotalBytes", 0).detail("UnhealthyServers", 0).detail("HighestPriority", 0).trackLatest("TotalDataInFlight");
				TraceEvent("TotalDataInFlight", self->ddId).detail("Primary", false).detail("TotalBytes", 0).detail("UnhealthyServers", 0).detail("HighestPriority", configuration.usableRegions > 1 ? 0 : -1).trackLatest("TotalDataInFlightRemote");

				wait( waitForDataDistributionEnabled(cx) );
				TraceEvent("DataDistributionEnabled");
			}

			// When/If this assertion fails, Evan owes Ben a pat on the back for his foresight
			ASSERT(configuration.storageTeamSize > 0);

			state PromiseStream<RelocateShard> output;
			state PromiseStream<RelocateShard> input;
			state PromiseStream<Promise<int64_t>> getAverageShardBytes;
			state PromiseStream<GetMetricsRequest> getShardMetrics;
			state Reference<AsyncVar<bool>> processingUnhealthy( new AsyncVar<bool>(false) );
			state Promise<Void> readyToStart;
			state Reference<ShardsAffectedByTeamFailure> shardsAffectedByTeamFailure( new ShardsAffectedByTeamFailure );

			state int shard = 0;
			for (; shard < initData->shards.size() - 1; shard++) {
				KeyRangeRef keys = KeyRangeRef(initData->shards[shard].key, initData->shards[shard+1].key);
				shardsAffectedByTeamFailure->defineShard(keys);
				std::vector<ShardsAffectedByTeamFailure::Team> teams;
				teams.push_back(ShardsAffectedByTeamFailure::Team(initData->shards[shard].primarySrc, true));
				if (configuration.usableRegions > 1) {
					teams.push_back(ShardsAffectedByTeamFailure::Team(initData->shards[shard].remoteSrc, false));
				}
				if(g_network->isSimulated()) {
					TraceEvent("DDInitShard").detail("Keys", keys).detail("PrimarySrc", describe(initData->shards[shard].primarySrc)).detail("RemoteSrc", describe(initData->shards[shard].remoteSrc))
					.detail("PrimaryDest", describe(initData->shards[shard].primaryDest)).detail("RemoteDest", describe(initData->shards[shard].remoteDest));
				}

				shardsAffectedByTeamFailure->moveShard(keys, teams);
				if (initData->shards[shard].hasDest) {
					// This shard is already in flight.  Ideally we should use dest in sABTF and generate a dataDistributionRelocator directly in
					// DataDistributionQueue to track it, but it's easier to just (with low priority) schedule it for movement.
					bool unhealthy = initData->shards[shard].primarySrc.size() != configuration.storageTeamSize;
					if (!unhealthy && configuration.usableRegions > 1) {
						unhealthy = initData->shards[shard].remoteSrc.size() != configuration.storageTeamSize;
					}
					output.send( RelocateShard( keys, unhealthy ? PRIORITY_TEAM_UNHEALTHY : PRIORITY_RECOVER_MOVE ) );
				}
				wait( yield(TaskPriority::DataDistribution) );
			}

			vector<TeamCollectionInterface> tcis;

			Reference<AsyncVar<bool>> anyZeroHealthyTeams;
			vector<Reference<AsyncVar<bool>>> zeroHealthyTeams;
			tcis.push_back(TeamCollectionInterface());
			zeroHealthyTeams.push_back(Reference<AsyncVar<bool>>( new AsyncVar<bool>(true) ));
			int storageTeamSize = configuration.storageTeamSize;

			vector<Future<Void>> actors;
			if (configuration.usableRegions > 1) {
				tcis.push_back(TeamCollectionInterface());
				storageTeamSize = 2*configuration.storageTeamSize;

				zeroHealthyTeams.push_back( Reference<AsyncVar<bool>>( new AsyncVar<bool>(true) ) );
				anyZeroHealthyTeams = Reference<AsyncVar<bool>>( new AsyncVar<bool>(true) );
				actors.push_back( anyTrue(zeroHealthyTeams, anyZeroHealthyTeams) );
			} else {
				anyZeroHealthyTeams = zeroHealthyTeams[0];
			}

			actors.push_back( pollMoveKeysLock(cx, lock) );
			actors.push_back( reportErrorsExcept( dataDistributionTracker( initData, cx, output, shardsAffectedByTeamFailure, getShardMetrics, getAverageShardBytes.getFuture(), readyToStart, anyZeroHealthyTeams, self->ddId ), "DDTracker", self->ddId, &normalDDQueueErrors() ) );
			actors.push_back( reportErrorsExcept( dataDistributionQueue( cx, output, input.getFuture(), getShardMetrics, processingUnhealthy, tcis, shardsAffectedByTeamFailure, lock, getAverageShardBytes, self->ddId, storageTeamSize, &lastLimited ), "DDQueue", self->ddId, &normalDDQueueErrors() ) );

			vector<DDTeamCollection*> teamCollectionsPtrs;
			Reference<DDTeamCollection> primaryTeamCollection( new DDTeamCollection(cx, self->ddId, lock, output, shardsAffectedByTeamFailure, configuration, primaryDcId, configuration.usableRegions > 1 ? remoteDcIds : std::vector<Optional<Key>>(), readyToStart.getFuture(), zeroHealthyTeams[0], true, processingUnhealthy) );
			teamCollectionsPtrs.push_back(primaryTeamCollection.getPtr());
			if (configuration.usableRegions > 1) {
				Reference<DDTeamCollection> remoteTeamCollection( new DDTeamCollection(cx, self->ddId, lock, output, shardsAffectedByTeamFailure, configuration, remoteDcIds, Optional<std::vector<Optional<Key>>>(), readyToStart.getFuture() && remoteRecovered(self->dbInfo), zeroHealthyTeams[1], false, processingUnhealthy) );
				teamCollectionsPtrs.push_back(remoteTeamCollection.getPtr());
				remoteTeamCollection->teamCollections = teamCollectionsPtrs;
				actors.push_back( reportErrorsExcept( dataDistributionTeamCollection( remoteTeamCollection, initData, tcis[1], self->dbInfo ), "DDTeamCollectionSecondary", self->ddId, &normalDDQueueErrors() ) );
			}
			primaryTeamCollection->teamCollections = teamCollectionsPtrs;
			self->teamCollection = primaryTeamCollection.getPtr();
			actors.push_back( reportErrorsExcept( dataDistributionTeamCollection( primaryTeamCollection, initData, tcis[0], self->dbInfo ), "DDTeamCollectionPrimary", self->ddId, &normalDDQueueErrors() ) );
			actors.push_back(yieldPromiseStream(output.getFuture(), input));

			wait( waitForAll( actors ) );
			return Void();
		}
		catch( Error &e ) {
			state Error err = e;
			self->teamCollection = nullptr;
			if( e.code() != error_code_movekeys_conflict )
				throw err;
			bool ddEnabled = wait( isDataDistributionEnabled(cx) );
			TraceEvent("DataDistributionMoveKeysConflict").detail("DataDistributionEnabled", ddEnabled).error(err);
			if( ddEnabled )
				throw err;
		}
	}
}

static std::set<int> const& normalDataDistributorErrors() {
	static std::set<int> s;
	if (s.empty()) {
		s.insert( error_code_worker_removed );
		s.insert( error_code_broken_promise );
		s.insert( error_code_actor_cancelled );
		s.insert( error_code_please_reboot );
		s.insert( error_code_movekeys_conflict );
	}
	return s;
}

ACTOR Future<Void> ddSnapCreateCore(DistributorSnapRequest snapReq, Reference<AsyncVar<struct ServerDBInfo>> db ) {
	state Database cx = openDBOnServer(db, TaskPriority::DefaultDelay, true, true);
	TraceEvent("SnapDataDistributor_SnapReqEnter")
		.detail("SnapPayload", snapReq.snapPayload)
		.detail("SnapUID", snapReq.snapUID);
	try {
		// disable tlog pop on local tlog nodes
		state std::vector<TLogInterface> tlogs = db->get().logSystemConfig.allLocalLogs(false);
		std::vector<Future<Void>> disablePops;
		for (const auto & tlog : tlogs) {
			disablePops.push_back(
				transformErrors(throwErrorOr(tlog.disablePopRequest.tryGetReply(TLogDisablePopRequest(snapReq.snapUID))), snap_disable_tlog_pop_failed())
				);
		}
		wait(waitForAll(disablePops));

		TraceEvent("SnapDataDistributor_AfterDisableTLogPop")
			.detail("SnapPayload", snapReq.snapPayload)
			.detail("SnapUID", snapReq.snapUID);
		// snap local storage nodes
		std::vector<WorkerInterface> storageWorkers = wait(transformErrors(getStorageWorkers(cx, db, true /* localOnly */), snap_storage_failed()));
		TraceEvent("SnapDataDistributor_GotStorageWorkers")
			.detail("SnapPayload", snapReq.snapPayload)
			.detail("SnapUID", snapReq.snapUID);
		std::vector<Future<Void>> storageSnapReqs;
		for (const auto & worker : storageWorkers) {
			storageSnapReqs.push_back(
				transformErrors(throwErrorOr(worker.workerSnapReq.tryGetReply(WorkerSnapRequest(snapReq.snapPayload, snapReq.snapUID, LiteralStringRef("storage")))), snap_storage_failed())
				);
		}
		wait(waitForAll(storageSnapReqs));

		TraceEvent("SnapDataDistributor_AfterSnapStorage")
			.detail("SnapPayload", snapReq.snapPayload)
			.detail("SnapUID", snapReq.snapUID);
		// snap local tlog nodes
		std::vector<Future<Void>> tLogSnapReqs;
		for (const auto & tlog : tlogs) {
			tLogSnapReqs.push_back(
				transformErrors(throwErrorOr(tlog.snapRequest.tryGetReply(TLogSnapRequest(snapReq.snapPayload, snapReq.snapUID, LiteralStringRef("tlog")))), snap_tlog_failed())
				);
		}
		wait(waitForAll(tLogSnapReqs));

		TraceEvent("SnapDataDistributor_AfterTLogStorage")
			.detail("SnapPayload", snapReq.snapPayload)
			.detail("SnapUID", snapReq.snapUID);
		// enable tlog pop on local tlog nodes
		std::vector<Future<Void>> enablePops;
		for (const auto & tlog : tlogs) {
			enablePops.push_back(
				transformErrors(throwErrorOr(tlog.enablePopRequest.tryGetReply(TLogEnablePopRequest(snapReq.snapUID))), snap_enable_tlog_pop_failed())
				);
		}
		wait(waitForAll(enablePops));

		TraceEvent("SnapDataDistributor_AfterEnableTLogPops")
			.detail("SnapPayload", snapReq.snapPayload)
			.detail("SnapUID", snapReq.snapUID);
		// snap the coordinators
		std::vector<WorkerInterface> coordWorkers = wait(getCoordWorkers(cx, db));
		TraceEvent("SnapDataDistributor_GotCoordWorkers")
			.detail("SnapPayload", snapReq.snapPayload)
			.detail("SnapUID", snapReq.snapUID);
		std::vector<Future<Void>> coordSnapReqs;
		for (const auto & worker : coordWorkers) {
			coordSnapReqs.push_back(
				transformErrors(throwErrorOr(worker.workerSnapReq.tryGetReply(WorkerSnapRequest(snapReq.snapPayload, snapReq.snapUID, LiteralStringRef("coord")))), snap_coord_failed())
				);
		}
		wait(waitForAll(coordSnapReqs));
		TraceEvent("SnapDataDistributor_AfterSnapCoords")
			.detail("SnapPayload", snapReq.snapPayload)
			.detail("SnapUID", snapReq.snapUID);
	} catch (Error& err) {
		state Error e = err;
		TraceEvent("SnapDataDistributor_SnapReqExit")
			.detail("SnapPayload", snapReq.snapPayload)
			.detail("SnapUID", snapReq.snapUID)
			.error(e, true /*includeCancelled */);
		if (e.code() == error_code_snap_storage_failed
			|| e.code() == error_code_snap_tlog_failed
			|| e.code() == error_code_operation_cancelled) {
			// enable tlog pop on local tlog nodes
			std::vector<TLogInterface> tlogs = db->get().logSystemConfig.allLocalLogs(false);
			try {
				std::vector<Future<Void>> enablePops;
				for (const auto & tlog : tlogs) {
					enablePops.push_back(
						transformErrors(throwErrorOr(tlog.enablePopRequest.tryGetReply(TLogEnablePopRequest(snapReq.snapUID))), snap_enable_tlog_pop_failed())
						);
				}
				wait(waitForAll(enablePops));
			} catch (Error& error) {
				TraceEvent(SevDebug, "IgnoreEnableTLogPopFailure");
			}
		}
		throw e;
	}
	return Void();
}

ACTOR Future<Void> ddSnapCreate(DistributorSnapRequest snapReq, Reference<AsyncVar<struct ServerDBInfo>> db ) {
	state Future<Void> dbInfoChange = db->onChange();
	if (!setDDEnabled(false, snapReq.snapUID)) {
		// disable DD before doing snapCreate, if previous snap req has already disabled DD then this operation fails here
		TraceEvent("SnapDDSetDDEnabledFailedInMemoryCheck");
		snapReq.reply.sendError(operation_failed());
		return Void();
	}
	double delayTime = g_network->isSimulated() ? 70.0 : SERVER_KNOBS->SNAP_CREATE_MAX_TIMEOUT;
	try {
		choose {
			when (wait(dbInfoChange)) {
				TraceEvent("SnapDDCreateDBInfoChanged")
					.detail("SnapPayload", snapReq.snapPayload)
					.detail("SnapUID", snapReq.snapUID);
				snapReq.reply.sendError(snap_with_recovery_unsupported());
			}
			when (wait(ddSnapCreateCore(snapReq, db))) {
				TraceEvent("SnapDDCreateSuccess")
					.detail("SnapPayload", snapReq.snapPayload)
					.detail("SnapUID", snapReq.snapUID);
				snapReq.reply.send(Void());
			}
			when (wait(delay(delayTime))) {
				TraceEvent("SnapDDCreateTimedOut")
					.detail("SnapPayload", snapReq.snapPayload)
					.detail("SnapUID", snapReq.snapUID);
				snapReq.reply.sendError(timed_out());
			}
		}
	} catch (Error& e) {
		TraceEvent("SnapDDCreateError")
			.detail("SnapPayload", snapReq.snapPayload)
			.detail("SnapUID", snapReq.snapUID)
			.error(e, true /*includeCancelled */);
		if (e.code() != error_code_operation_cancelled) {
			snapReq.reply.sendError(e);
		} else {
			// enable DD should always succeed
			bool success = setDDEnabled(true, snapReq.snapUID);
			ASSERT(success);
			throw e;
		}
	}
	// enable DD should always succeed
	bool success = setDDEnabled(true, snapReq.snapUID);
	ASSERT(success);
	return Void();
}

ACTOR Future<Void> ddExclusionSafetyCheck(DistributorExclusionSafetyCheckRequest req,
                                          Reference<DataDistributorData> self, Database cx) {
	TraceEvent("DDExclusionSafetyCheckBegin");
	vector<StorageServerInterface> ssis = wait(getStorageServers(cx));
	DistributorExclusionSafetyCheckReply reply(true);
	if (!self->teamCollection) {
		TraceEvent("DDExclusionSafetyCheckTeamCollectionInvalid");
		reply.safe = false;
		req.reply.send(reply);
		return Void();
	}
	vector<UID> excludeServerIDs;
	// Go through storage server interfaces and translate Address -> server ID (UID)
	for (const AddressExclusion& excl : req.exclusions) {
		for (const auto& ssi : ssis) {
			if (excl.excludes(ssi.address())) {
				excludeServerIDs.push_back(ssi.id());
			}
		}
	}
	std::sort(excludeServerIDs.begin(), excludeServerIDs.end());
	for (const auto& team : self->teamCollection->teams) {
		vector<UID> teamServerIDs = team->getServerIDs();
		std::sort(teamServerIDs.begin(), teamServerIDs.end());
		TraceEvent("DDExclusionSafetyCheck")
			.detail("Excluding", describe(excludeServerIDs))
			.detail("Existing", describe(teamServerIDs));
		// Find size of set intersection of both vectors and see if the leftover team is valid
		vector<UID> intersectSet(teamServerIDs.size());
		auto it = std::set_intersection(excludeServerIDs.begin(), excludeServerIDs.end(), teamServerIDs.begin(),
		                                teamServerIDs.end(), intersectSet.begin());
		intersectSet.resize(it - intersectSet.begin());
		if (teamServerIDs.size() - intersectSet.size() < SERVER_KNOBS->DD_EXCLUDE_MIN_REPLICAS) {
			reply.safe = false;
			break;
		}
	}
	TraceEvent("DDExclusionSafetyCheckFinish");
	req.reply.send(reply);
	return Void();
}

ACTOR Future<Void> dataDistributor(DataDistributorInterface di, Reference<AsyncVar<struct ServerDBInfo>> db ) {
	state Reference<DataDistributorData> self( new DataDistributorData(db, di.id()) );
	state Future<Void> collection = actorCollection( self->addActor.getFuture() );
	state Database cx = openDBOnServer(db, TaskPriority::DefaultDelay, true, true);
	state ActorCollection actors(false);
	self->addActor.send(actors.getResult());

	try {
		TraceEvent("DataDistributorRunning", di.id());
		self->addActor.send( waitFailureServer(di.waitFailure.getFuture()) );
		state Future<Void> distributor = reportErrorsExcept( dataDistribution(self), "DataDistribution", di.id(), &normalDataDistributorErrors() );

		loop choose {
			when ( wait(distributor || collection) ) {
				ASSERT(false);
				throw internal_error();
			}
			when ( HaltDataDistributorRequest req = waitNext(di.haltDataDistributor.getFuture()) ) {
				req.reply.send(Void());
				TraceEvent("DataDistributorHalted", di.id()).detail("ReqID", req.requesterID);
				break;
			}
			when(DistributorSnapRequest snapReq = waitNext(di.distributorSnapReq.getFuture())) {
				actors.add(ddSnapCreate(snapReq, db));
			}
			when(DistributorExclusionSafetyCheckRequest exclCheckReq = waitNext(di.distributorExclCheckReq.getFuture())) {
				actors.add(ddExclusionSafetyCheck(exclCheckReq, self, cx));
			}
		}
	}
	catch ( Error &err ) {
		if ( normalDataDistributorErrors().count(err.code()) == 0 ) {
			TraceEvent("DataDistributorError", di.id()).error(err, true);
			throw err;
		}
		TraceEvent("DataDistributorDied", di.id()).error(err, true);
	}

	return Void();
}

DDTeamCollection* testTeamCollection(int teamSize, Reference<IReplicationPolicy> policy, int processCount) {
	Database database = DatabaseContext::create(
		Reference<AsyncVar<ClientDBInfo>>(new AsyncVar<ClientDBInfo>()),
		Never(),
		LocalityData(),
		false
	);

	DatabaseConfiguration conf;
	conf.storageTeamSize = teamSize;
	conf.storagePolicy = policy;

	DDTeamCollection* collection = new DDTeamCollection(
		database,
		UID(0, 0),
		MoveKeysLock(),
		PromiseStream<RelocateShard>(),
		Reference<ShardsAffectedByTeamFailure>(new ShardsAffectedByTeamFailure()),
		conf,
		{},
		{},
		Future<Void>(Void()),
		Reference<AsyncVar<bool>>( new AsyncVar<bool>(true) ),
		true,
		Reference<AsyncVar<bool>>( new AsyncVar<bool>(false) )
	);

	for (int id = 1; id <= processCount; ++id) {
		UID uid(id, 0);
		StorageServerInterface interface;
		interface.uniqueID = uid;
	 	interface.locality.set(LiteralStringRef("machineid"), Standalone<StringRef>(std::to_string(id)));
		interface.locality.set(LiteralStringRef("zoneid"), Standalone<StringRef>(std::to_string(id % 5)));
		interface.locality.set(LiteralStringRef("data_hall"), Standalone<StringRef>(std::to_string(id % 3)));
		collection->server_info[uid] = Reference<TCServerInfo>(new TCServerInfo(interface, ProcessClass(), true, collection->storageServerSet));
		collection->server_status.set(uid, ServerStatus(false, false, interface.locality));
		collection->checkAndCreateMachine(collection->server_info[uid]);
	}

	return collection;
}

DDTeamCollection* testMachineTeamCollection(int teamSize, Reference<IReplicationPolicy> policy, int processCount) {
	Database database = DatabaseContext::create(Reference<AsyncVar<ClientDBInfo>>(new AsyncVar<ClientDBInfo>()),
	                                            Never(), LocalityData(), false);

	DatabaseConfiguration conf;
	conf.storageTeamSize = teamSize;
	conf.storagePolicy = policy;

	DDTeamCollection* collection =
	    new DDTeamCollection(database, UID(0, 0), MoveKeysLock(), PromiseStream<RelocateShard>(),
	                         Reference<ShardsAffectedByTeamFailure>(new ShardsAffectedByTeamFailure()), conf, {}, {},
	                         Future<Void>(Void()),
	                         Reference<AsyncVar<bool>>(new AsyncVar<bool>(true)), true,
	                         Reference<AsyncVar<bool>>(new AsyncVar<bool>(false)));

	for (int id = 1; id <= processCount; id++) {
		UID uid(id, 0);
		StorageServerInterface interface;
		interface.uniqueID = uid;
		int process_id = id;
		int dc_id = process_id / 1000;
		int data_hall_id = process_id / 100;
		int zone_id = process_id / 10;
		int machine_id = process_id / 5;

		printf("testMachineTeamCollection: process_id:%d zone_id:%d machine_id:%d ip_addr:%s\n", process_id, zone_id,
		       machine_id, interface.address().toString().c_str());
		interface.locality.set(LiteralStringRef("processid"), Standalone<StringRef>(std::to_string(process_id)));
		interface.locality.set(LiteralStringRef("machineid"), Standalone<StringRef>(std::to_string(machine_id)));
		interface.locality.set(LiteralStringRef("zoneid"), Standalone<StringRef>(std::to_string(zone_id)));
		interface.locality.set(LiteralStringRef("data_hall"), Standalone<StringRef>(std::to_string(data_hall_id)));
		interface.locality.set(LiteralStringRef("dcid"), Standalone<StringRef>(std::to_string(dc_id)));
		collection->server_info[uid] =
		    Reference<TCServerInfo>(new TCServerInfo(interface, ProcessClass(), true, collection->storageServerSet));

		collection->server_status.set(uid, ServerStatus(false, false, interface.locality));
	}

	int totalServerIndex = collection->constructMachinesFromServers();
	printf("testMachineTeamCollection: construct machines for %d servers\n", totalServerIndex);

	return collection;
}

TEST_CASE("DataDistribution/AddTeamsBestOf/UseMachineID") {
	wait(Future<Void>(Void()));

	int teamSize = 3; // replication size
	int processSize = 60;
	int desiredTeams = SERVER_KNOBS->DESIRED_TEAMS_PER_SERVER * processSize;
	int maxTeams = SERVER_KNOBS->MAX_TEAMS_PER_SERVER * processSize;

	Reference<IReplicationPolicy> policy = Reference<IReplicationPolicy>(new PolicyAcross(teamSize, "zoneid", Reference<IReplicationPolicy>(new PolicyOne())));
	state DDTeamCollection* collection = testMachineTeamCollection(teamSize, policy, processSize);

	collection->addTeamsBestOf(30, desiredTeams, maxTeams);

	ASSERT(collection->sanityCheckTeams() == true);

	delete (collection);

	return Void();
}

TEST_CASE("DataDistribution/AddTeamsBestOf/NotUseMachineID") {
	wait(Future<Void>(Void()));

	int teamSize = 3; // replication size
	int processSize = 60;
	int desiredTeams = SERVER_KNOBS->DESIRED_TEAMS_PER_SERVER * processSize;
	int maxTeams = SERVER_KNOBS->MAX_TEAMS_PER_SERVER * processSize;

	Reference<IReplicationPolicy> policy = Reference<IReplicationPolicy>(new PolicyAcross(teamSize, "zoneid", Reference<IReplicationPolicy>(new PolicyOne())));
	state DDTeamCollection* collection = testMachineTeamCollection(teamSize, policy, processSize);

	if (collection == NULL) {
		fprintf(stderr, "collection is null\n");
		return Void();
	}

	collection->addBestMachineTeams(30); // Create machine teams to help debug
	collection->addTeamsBestOf(30, desiredTeams, maxTeams);
	collection->sanityCheckTeams(); // Server team may happen to be on the same machine team, although unlikely

	if (collection) delete (collection);

	return Void();
}

TEST_CASE("DataDistribution/AddAllTeams/isExhaustive") {
	Reference<IReplicationPolicy> policy = Reference<IReplicationPolicy>(new PolicyAcross(3, "zoneid", Reference<IReplicationPolicy>(new PolicyOne())));
	state int processSize = 10;
	state int desiredTeams = SERVER_KNOBS->DESIRED_TEAMS_PER_SERVER * processSize;
	state int maxTeams = SERVER_KNOBS->MAX_TEAMS_PER_SERVER * processSize;
	state DDTeamCollection* collection = testTeamCollection(3, policy, processSize);

	int result = collection->addTeamsBestOf(200, desiredTeams, maxTeams);

	delete(collection);

	// The maximum number of available server teams without considering machine locality is 120
	// The maximum number of available server teams with machine locality constraint is 120 - 40, because
	// the 40 (5*4*2) server teams whose servers come from the same machine are invalid.
	ASSERT(result == 80);

	return Void();
}

TEST_CASE("/DataDistribution/AddAllTeams/withLimit") {
	Reference<IReplicationPolicy> policy = Reference<IReplicationPolicy>(new PolicyAcross(3, "zoneid", Reference<IReplicationPolicy>(new PolicyOne())));
	state int processSize = 10;
	state int desiredTeams = SERVER_KNOBS->DESIRED_TEAMS_PER_SERVER * processSize;
	state int maxTeams = SERVER_KNOBS->MAX_TEAMS_PER_SERVER * processSize;

	state DDTeamCollection* collection = testTeamCollection(3, policy, processSize);

	int result = collection->addTeamsBestOf(10, desiredTeams, maxTeams);

	delete(collection);

	ASSERT(result >= 10);

	return Void();
}

TEST_CASE("/DataDistribution/AddTeamsBestOf/SkippingBusyServers") {
	wait(Future<Void>(Void()));
	Reference<IReplicationPolicy> policy = Reference<IReplicationPolicy>(new PolicyAcross(3, "zoneid", Reference<IReplicationPolicy>(new PolicyOne())));
	state int processSize = 10;
	state int desiredTeams = SERVER_KNOBS->DESIRED_TEAMS_PER_SERVER * processSize;
	state int maxTeams = SERVER_KNOBS->MAX_TEAMS_PER_SERVER * processSize;
	state int teamSize = 3;
	//state int targetTeamsPerServer = SERVER_KNOBS->DESIRED_TEAMS_PER_SERVER * (teamSize + 1) / 2;
	state DDTeamCollection* collection = testTeamCollection(teamSize, policy, processSize);

	collection->addTeam(std::set<UID>({ UID(1, 0), UID(2, 0), UID(3, 0) }), true);
	collection->addTeam(std::set<UID>({ UID(1, 0), UID(3, 0), UID(4, 0) }), true);

	state int result = collection->addTeamsBestOf(8, desiredTeams, maxTeams);

	ASSERT(result >= 8);

	for(auto process = collection->server_info.begin(); process != collection->server_info.end(); process++) {
		auto teamCount = process->second->teams.size();
		ASSERT(teamCount >= 1);
		//ASSERT(teamCount <= targetTeamsPerServer);
	}

	delete(collection);

	return Void();
}

// Due to the randomness in choosing the machine team and the server team from the machine team, it is possible that
// we may not find the remaining several (e.g., 1 or 2) available teams.
// It is hard to conclude what is the minimum number of  teams the addTeamsBestOf() should create in this situation.
TEST_CASE("/DataDistribution/AddTeamsBestOf/NotEnoughServers") {
	wait(Future<Void>(Void()));

	Reference<IReplicationPolicy> policy = Reference<IReplicationPolicy>(new PolicyAcross(3, "zoneid", Reference<IReplicationPolicy>(new PolicyOne())));
	state int processSize = 5;
	state int desiredTeams = SERVER_KNOBS->DESIRED_TEAMS_PER_SERVER * processSize;
	state int maxTeams = SERVER_KNOBS->MAX_TEAMS_PER_SERVER * processSize;
	state int teamSize = 3;
	state int targetTeamsPerServer = SERVER_KNOBS->DESIRED_TEAMS_PER_SERVER * (teamSize + 1) / 2;
	state DDTeamCollection* collection = testTeamCollection(teamSize, policy, processSize);

	collection->addTeam(std::set<UID>({ UID(1, 0), UID(2, 0), UID(3, 0) }), true);
	collection->addTeam(std::set<UID>({ UID(1, 0), UID(3, 0), UID(4, 0) }), true);

	collection->addBestMachineTeams(10);
	int result = collection->addTeamsBestOf(10, desiredTeams, maxTeams);

	if (collection->machineTeams.size() != 10 || result != 8) {
		collection->traceAllInfo(true); // Debug message
	}

	// NOTE: Due to the pure randomness in selecting a machine for a machine team,
	// we cannot guarantee that all machine teams are created.
	// When we chnage the selectReplicas function to achieve such guarantee, we can enable the following ASSERT
	ASSERT(collection->machineTeams.size() == 10); // Should create all machine teams

	// We need to guarantee a server always have at least a team so that the server can participate in data distribution
	for (auto process = collection->server_info.begin(); process != collection->server_info.end(); process++) {
		auto teamCount = process->second->teams.size();
		ASSERT(teamCount >= 1);
	}

	delete(collection);

	// If we find all available teams, result will be 8 because we prebuild 2 teams
	ASSERT(result == 8);

	return Void();
}<|MERGE_RESOLUTION|>--- conflicted
+++ resolved
@@ -613,15 +613,12 @@
 	int optimalTeamCount;
 	AsyncVar<bool> zeroOptimalTeams;
 
-<<<<<<< HEAD
 	// EXCLUDED if an address is in the excluded list in the database.
 	// FAILED if an address is permanently failed.
 	// NONE by default.  Updated asynchronously (eventually)
 	AsyncMap< AddressExclusion, Status > excludedServers;
-=======
-	AsyncMap< AddressExclusion, bool > excludedServers;  // true if an address is in the excluded list in the database.  Updated asynchronously (eventually)
+
 	std::set<AddressExclusion> invalidLocalityAddr; // These address have invalidLocality for the configured storagePolicy
->>>>>>> 7599dd00
 
 	std::vector<Optional<Key>> includedDCs;
 	Optional<std::vector<Optional<Key>>> otherTrackedDCs;
@@ -3931,13 +3928,8 @@
 			}
 
 			auto excl = self->excludedServers.getKeys();
-<<<<<<< HEAD
-			for(auto& s : excl)
+			for(auto& s : excl) {
 				if (self->excludedServers.get(s) != DDTeamCollection::Status::NONE) {
-=======
-			for (auto& s : excl) {
-				if (self->excludedServers.get(s)) {
->>>>>>> 7599dd00
 					TraceEvent(SevDebug, "DDRecruitExcl2")
 					    .detail("Primary", self->primary)
 					    .detail("Excluding", s.toString());
