/*
 * FDBTypes.h
 *
 * This source file is part of the FoundationDB open source project
 *
 * Copyright 2013-2018 Apple Inc. and the FoundationDB project authors
 *
 * Licensed under the Apache License, Version 2.0 (the "License");
 * you may not use this file except in compliance with the License.
 * You may obtain a copy of the License at
 *
 *     http://www.apache.org/licenses/LICENSE-2.0
 *
 * Unless required by applicable law or agreed to in writing, software
 * distributed under the License is distributed on an "AS IS" BASIS,
 * WITHOUT WARRANTIES OR CONDITIONS OF ANY KIND, either express or implied.
 * See the License for the specific language governing permissions and
 * limitations under the License.
 */

#ifndef FDBCLIENT_FDBTYPES_H
#define FDBCLIENT_FDBTYPES_H

#include <algorithm>
#include <set>
#include <string>
#include <vector>

#include "flow/flow.h"
#include "fdbclient/Knobs.h"

typedef int64_t Version;
typedef uint64_t LogEpoch;
typedef uint64_t Sequence;
typedef StringRef KeyRef;
typedef StringRef ValueRef;
typedef int64_t Generation;

enum {
	tagLocalitySpecial = -1,
	tagLocalityLogRouter = -2,
	tagLocalityRemoteLog = -3,
	tagLocalityUpgraded = -4,
	tagLocalitySatellite = -5,
	tagLocalityLogRouterMapped = -6,  // used by log router to pop from TLogs
	tagLocalityTxs = -7,
	tagLocalityBackup = -8,  // used by backup role to pop from TLogs
	tagLocalityInvalid = -99
}; //The TLog and LogRouter require these number to be as compact as possible

inline bool isPseudoLocality(int8_t locality) {
	return locality == tagLocalityLogRouterMapped || locality == tagLocalityBackup;
}

#pragma pack(push, 1)
struct Tag {
	int8_t locality;
	uint16_t id;

	Tag() : locality(tagLocalitySpecial), id(0) {}
	Tag(int8_t locality, uint16_t id) : locality(locality), id(id) {}

	bool operator == ( const Tag& r ) const { return locality==r.locality && id==r.id; }
	bool operator != ( const Tag& r ) const { return locality!=r.locality || id!=r.id; }
	bool operator < ( const Tag& r ) const { return locality < r.locality || (locality == r.locality && id < r.id); }

	int toTagDataIndex() {
		return locality >= 0 ? 2 * locality : 1 - (2 * locality);
	}

	std::string toString() const {
		return format("%d:%d", locality, id);
	}

	template <class Ar>
	force_inline void serialize_unversioned(Ar& ar) { 
		serializer(ar, locality, id);
	}
};
#pragma pack(pop)

template <class Ar> void load( Ar& ar, Tag& tag ) { tag.serialize_unversioned(ar); }
template <class Ar> void save( Ar& ar, Tag const& tag ) { const_cast<Tag&>(tag).serialize_unversioned(ar); }

template <>
struct struct_like_traits<Tag> : std::true_type {
	using Member = Tag;
	using types = pack<uint16_t, int8_t>;

	template <int i, class Context>
	static const index_t<i, types>& get(const Member& m, Context&) {
		if constexpr (i == 0) {
			return m.id;
		} else {
			static_assert(i == 1);
			return m.locality;
		}
	}

<<<<<<< HEAD
	template <int i, class Type>
	static void assign(Member& m, const Type& t) {
=======
	template <int i, class Type, class Context>
	static void assign(Member& m, const Type& t, Context&) {
>>>>>>> 60c699d6
		if constexpr (i == 0) {
			m.id = t;
		} else {
			static_assert(i == 1);
			m.locality = t;
		}
	}
};

static const Tag invalidTag {tagLocalitySpecial, 0};
static const Tag txsTag {tagLocalitySpecial, 1};
static const Tag cacheTag {tagLocalitySpecial, 2};

enum { txsTagOld = -1, invalidTagOld = -100 };

struct TagsAndMessage {
	StringRef message;
	VectorRef<Tag> tags;

	TagsAndMessage() {}
	TagsAndMessage(StringRef message, VectorRef<Tag> tags) : message(message), tags(tags) {}

	// Loads tags and message from a serialized buffer. "rd" is checkpointed at
	// its begining position to allow the caller to rewind if needed.
	// T can be ArenaReader or BinaryReader.
	template <class T>
	void loadFromArena(T* rd, uint32_t* messageVersionSub) {
		int32_t messageLength;
		uint16_t tagCount;
		uint32_t sub;

		rd->checkpoint();
		*rd >> messageLength >> sub >> tagCount;
		if (messageVersionSub) *messageVersionSub = sub;
		tags = VectorRef<Tag>((Tag*)rd->readBytes(tagCount*sizeof(Tag)), tagCount);
		const int32_t rawLength = messageLength + sizeof(messageLength);
		rd->rewind();
		rd->checkpoint();
		message = StringRef((const uint8_t*)rd->readBytes(rawLength), rawLength);
	}

	// Returns the size of the header, including: msg_length, version.sub, tag_count, tags.
	int32_t getHeaderSize() const {
		return sizeof(int32_t) + sizeof(uint32_t) + sizeof(uint16_t) + tags.size() * sizeof(Tag);
	}

	StringRef getMessageWithoutTags() const {
		return message.substr(getHeaderSize());
	}

	// Returns the message with the header.
	StringRef getRawMessage() const { return message; }
};

struct KeyRangeRef;
struct KeyValueRef;

template <class Collection>
void uniquify( Collection& c ) {
	std::sort(c.begin(), c.end());
	c.resize( std::unique(c.begin(), c.end()) - c.begin() );
}

inline std::string describe( const Tag item ) {
	return format("%d:%d", item.locality, item.id);
}

inline std::string describe( const int item ) {
	return format("%d", item);
}

// Allows describeList to work on a vector of std::string
static std::string describe(const std::string& s) {
	return s;
}

template <class T>
std::string describe( Reference<T> const& item ) {
	return item->toString();
}

template <class T>
std::string describe( T const& item ) {
	return item.toString();
}

template <class K, class V>
std::string describe( std::map<K, V> const& items, int max_items = -1 ) {
	if(!items.size())
		return "[no items]";

	std::string s;
	int count = 0;
	for(auto it = items.begin(); it != items.end(); it++) {
		if( ++count > max_items && max_items >= 0)
			break;
		if (count > 1) s += ",";
		s += describe(it->first) + "=>" + describe(it->second);
	}
	return s;
}

template <class T>
std::string describeList( T const& items, int max_items ) {
	if(!items.size())
		return "[no items]";

	std::string s;
	int count = 0;
	for(auto const& item : items) {
		if( ++count > max_items && max_items >= 0)
			break;
		if (count > 1) s += ",";
		s += describe(item);
	}
	return s;
}

template <class T>
std::string describe( std::vector<T> const& items, int max_items = -1 ) {
	return describeList(items, max_items);
}

template <class T>
std::string describe( std::set<T> const& items, int max_items = -1 ) {
	return describeList(items, max_items);
}

std::string printable( const StringRef& val );
std::string printable( const std::string& val );
std::string printable( const KeyRangeRef& range );
std::string printable( const VectorRef<StringRef>& val );
std::string printable( const VectorRef<KeyValueRef>& val );
std::string printable( const KeyValueRef& val );

template <class T>
std::string printable( const Optional<T>& val ) {
	if( val.present() )
		return printable( val.get() );
	return "[not set]";
}

inline bool equalsKeyAfter( const KeyRef& key, const KeyRef& compareKey ) {
	if( key.size()+1 != compareKey.size() || compareKey[compareKey.size()-1] != 0 )
		return false;
	return compareKey.startsWith( key );
}

struct KeyRangeRef {
	const KeyRef begin, end;
	KeyRangeRef() {}
	KeyRangeRef( const KeyRef& begin, const KeyRef& end ) : begin(begin), end(end) {
		if( begin > end ) {
			throw inverted_range();
		}
	}
	KeyRangeRef( Arena& a, const KeyRangeRef& copyFrom ) : begin(a, copyFrom.begin), end(a, copyFrom.end) {}
	bool operator == ( const KeyRangeRef& r ) const { return begin == r.begin && end == r.end; }
	bool operator != ( const KeyRangeRef& r ) const { return begin != r.begin || end != r.end; }
	bool contains( const KeyRef& key ) const { return begin <= key && key < end; }
	bool contains( const KeyRangeRef& keys ) const { return begin <= keys.begin && keys.end <= end; }
	bool intersects( const KeyRangeRef& keys ) const { return begin < keys.end && keys.begin < end; }
	bool empty() const { return begin == end; }
	bool singleKeyRange() const { return equalsKeyAfter(begin, end); }

	Standalone<KeyRangeRef> withPrefix( const StringRef& prefix ) const {
		return KeyRangeRef( begin.withPrefix(prefix), end.withPrefix(prefix) );
	}

	KeyRangeRef removePrefix( const StringRef& prefix ) const {
		return KeyRangeRef( begin.removePrefix(prefix), end.removePrefix(prefix) );
	}

	const KeyRangeRef& operator = (const KeyRangeRef& rhs) {
		const_cast<KeyRef&>(begin) = rhs.begin;
		const_cast<KeyRef&>(end) = rhs.end;
		return *this;
	}

	int expectedSize() const { return begin.expectedSize() + end.expectedSize(); }

	template <class Ar>
	force_inline void serialize(Ar& ar) {
		serializer(ar, const_cast<KeyRef&>(begin), const_cast<KeyRef&>(end));
		if( begin > end ) {
			throw inverted_range();
		};
	}

	struct ArbitraryOrder {
		bool operator()(KeyRangeRef const& a, KeyRangeRef const& b) const {
			if (a.begin < b.begin) return true;
			if (a.begin > b.begin) return false;
			return a.end < b.end;
		}
	};

	std::string toString() const { return "Begin:" + begin.printable() + "End:" + end.printable(); }
};

template<>
struct Traceable<KeyRangeRef> : std::true_type {
	static std::string toString(const KeyRangeRef& value) {
		auto begin = Traceable<StringRef>::toString(value.begin);
		auto end = Traceable<StringRef>::toString(value.end);
		std::string result;
		result.reserve(begin.size() + end.size() + 3);
		std::copy(begin.begin(), begin.end(), std::back_inserter(result));
		result.push_back(' ');
		result.push_back('-');
		result.push_back(' ');
		std::copy(end.begin(), end.end(), std::back_inserter(result));
		return result;
	}
};


inline KeyRangeRef operator & (const KeyRangeRef& lhs, const KeyRangeRef& rhs) {
	KeyRef b = std::max(lhs.begin, rhs.begin), e = std::min(lhs.end, rhs.end);
	if (e < b)
		return KeyRangeRef();
	return KeyRangeRef(b,e);
}

struct KeyValueRef {
	KeyRef key;
	ValueRef value;
	KeyValueRef() {}
	KeyValueRef( const KeyRef& key, const ValueRef& value ) : key(key), value(value) {}
	KeyValueRef( Arena& a, const KeyValueRef& copyFrom ) : key(a, copyFrom.key), value(a, copyFrom.value) {}
	bool operator == ( const KeyValueRef& r ) const { return key == r.key && value == r.value; }
	bool operator != ( const KeyValueRef& r ) const { return key != r.key || value != r.value; }

	int expectedSize() const { return key.expectedSize() + value.expectedSize(); }

	template <class Ar>
	force_inline void serialize(Ar& ar) { serializer(ar, key, value); }

	struct OrderByKey {
		bool operator()(KeyValueRef const& a, KeyValueRef const& b) const {
			return a.key < b.key;
		}
		template <class T>
		bool operator()(T const& a, KeyValueRef const& b) const {
			return a < b.key;
		}
		template <class T>
		bool operator()(KeyValueRef const& a, T const& b) const {
			return a.key < b;
		}
	};

	struct OrderByKeyBack {
		bool operator()(KeyValueRef const& a, KeyValueRef const& b) const {
			return a.key > b.key;
		}
		template <class T>
		bool operator()(T const& a, KeyValueRef const& b) const {
			return a > b.key;
		}
		template <class T>
		bool operator()(KeyValueRef const& a, T const& b) const {
			return a.key > b;
		}
	};
};

template<>
struct string_serialized_traits<KeyValueRef> : std::true_type {
	int32_t getSize(const KeyValueRef& item) const {
		return 2*sizeof(uint32_t) + item.key.size() + item.value.size();
	}

	uint32_t save(uint8_t* out, const KeyValueRef& item) const {
		auto begin = out;
		uint32_t sz = item.key.size();
		*reinterpret_cast<decltype(sz)*>(out) = sz;
		out += sizeof(sz);
		memcpy(out, item.key.begin(), sz);
		out += sz;
		sz = item.value.size();
		*reinterpret_cast<decltype(sz)*>(out) = sz;
		out += sizeof(sz);
		memcpy(out, item.value.begin(), sz);
		out += sz;
		return out - begin;
	}

	template <class Context>
	uint32_t load(const uint8_t* data, KeyValueRef& t, Context& context) {
		auto begin = data;
		uint32_t sz;
		memcpy(&sz, data, sizeof(sz));
		data += sizeof(sz);
		t.key = StringRef(context.tryReadZeroCopy(data, sz), sz);
		data += sz;
		memcpy(&sz, data, sizeof(sz));
		data += sizeof(sz);
		t.value = StringRef(context.tryReadZeroCopy(data, sz), sz);
		data += sz;
		return data - begin;
	}
};

template<>
struct Traceable<KeyValueRef> : std::true_type {
	static std::string toString(const KeyValueRef& value) {
		return Traceable<KeyRef>::toString(value.key) + format(":%d", value.value.size());
	}
};

typedef Standalone<KeyRef> Key;
typedef Standalone<ValueRef> Value;
typedef Standalone<KeyRangeRef> KeyRange;
typedef Standalone<KeyValueRef> KeyValue;
typedef Standalone<struct KeySelectorRef> KeySelector; 

enum { invalidVersion = -1, latestVersion = -2 };

inline Key keyAfter( const KeyRef& key ) {
	if(key == LiteralStringRef("\xff\xff"))
		return key;

	Standalone<StringRef> r;
	uint8_t* s = new (r.arena()) uint8_t[ key.size() + 1 ];
	memcpy(s, key.begin(), key.size() );
	s[key.size()] = 0;
	((StringRef&) r) = StringRef( s, key.size() + 1 );
	return r;
}
inline KeyRef keyAfter( const KeyRef& key, Arena& arena ) {
	if(key == LiteralStringRef("\xff\xff"))
		return key;
	uint8_t* t = new ( arena ) uint8_t[ key.size()+1 ];
	memcpy(t, key.begin(), key.size() );
	t[key.size()] = 0;
	return KeyRef(t,key.size()+1);
}
inline KeyRange singleKeyRange( const KeyRef& a ) {
	return KeyRangeRef(a, keyAfter(a));
}
inline KeyRangeRef singleKeyRange( KeyRef const& key, Arena& arena ) {
	uint8_t* t = new ( arena ) uint8_t[ key.size()+1 ];
	memcpy(t, key.begin(), key.size() );
	t[key.size()] = 0;
	return KeyRangeRef( KeyRef(t,key.size()), KeyRef(t, key.size()+1) );
}
inline KeyRange prefixRange( KeyRef prefix ) {
	Standalone<KeyRangeRef> range;
	KeyRef start = KeyRef(range.arena(), prefix);
	KeyRef end = strinc(prefix, range.arena());
	range.contents() = KeyRangeRef(start, end);
	return range;
}
inline KeyRef keyBetween( const KeyRangeRef& keys ) {
	// Returns (one of) the shortest key(s) either contained in keys or equal to keys.end,
	// assuming its length is no more than CLIENT_KNOBS->SPLIT_KEY_SIZE_LIMIT. If the length of
	// the shortest key exceeds that limit, then the end key is returned.
	// The returned reference is valid as long as keys is valid.

	int pos = 0;  // will be the position of the first difference between keys.begin and keys.end
	int minSize = std::min( keys.begin.size(), keys.end.size() );
	for(; pos < minSize && pos < CLIENT_KNOBS->SPLIT_KEY_SIZE_LIMIT; pos++ ) {
		if( keys.begin[pos] != keys.end[pos] ) {
			return keys.end.substr(0,pos+1);
		}
	}

	// If one more character keeps us in the limit, and the latter key is simply
	// longer, then we only need one more byte of the end string.
	if (pos < CLIENT_KNOBS->SPLIT_KEY_SIZE_LIMIT && keys.begin.size() < keys.end.size()) {
		return keys.end.substr(0,pos+1);
	}

	return keys.end;
}

struct KeySelectorRef {
private:
	KeyRef key;		// Find the last item less than key

public:
	bool orEqual;	// (or equal to key, if this is true)
	int offset;		// and then move forward this many items (or backward if negative)
	KeySelectorRef() : orEqual(false), offset(0) {}
	KeySelectorRef( const KeyRef& key, bool orEqual, int offset ) : orEqual(orEqual), offset(offset) {
		setKey(key);
	}

	KeySelectorRef( Arena& arena, const KeySelectorRef& copyFrom ) : key(arena, copyFrom.key), orEqual(copyFrom.orEqual), offset(copyFrom.offset) {}
	int expectedSize() const { return key.expectedSize(); }

	void removeOrEqual(Arena &arena) {
		if(orEqual) {
			setKey(keyAfter(key, arena));
			orEqual = false;
		}
	}

	KeyRef getKey() const {
		return key;
	}

	void setKey(KeyRef const& key) {
		//There are no keys in the database with size greater than KEY_SIZE_LIMIT, so if this key selector has a key which is large,
		//then we can translate it to an equivalent key selector with a smaller key
		if(key.size() > (key.startsWith(LiteralStringRef("\xff")) ? CLIENT_KNOBS->SYSTEM_KEY_SIZE_LIMIT : CLIENT_KNOBS->KEY_SIZE_LIMIT))
			this->key = key.substr(0, (key.startsWith(LiteralStringRef("\xff")) ? CLIENT_KNOBS->SYSTEM_KEY_SIZE_LIMIT : CLIENT_KNOBS->KEY_SIZE_LIMIT)+1);
		else
			this->key = key;
	}

	std::string toString() const {
		if (offset > 0) {
			if (orEqual) return format("%d+firstGreaterThan(%s)", offset-1, printable(key).c_str());
			else return format("%d+firstGreaterOrEqual(%s)", offset-1, printable(key).c_str());
		} else {
			if (orEqual) return format("%d+lastLessOrEqual(%s)", offset, printable(key).c_str());
			else return format("%d+lastLessThan(%s)", offset, printable(key).c_str());
		}
	}

	bool isBackward() const { return !orEqual && offset<=0; } // True if the resolution of the KeySelector depends only on keys less than key
	bool isFirstGreaterOrEqual() const { return !orEqual && offset==1; }
	bool isFirstGreaterThan() const { return orEqual && offset==1; }
	bool isLastLessOrEqual() const { return orEqual && offset==0; }

	// True iff, regardless of the contents of the database, lhs must resolve to a key > rhs
	bool isDefinitelyGreater( KeyRef const& k ) {
		return offset >= 1 && ( isFirstGreaterOrEqual() ? key > k : key >= k );
	}
	// True iff, regardless of the contents of the database, lhs must resolve to a key < rhs
	bool isDefinitelyLess( KeyRef const& k ) {
		return offset <= 0 && ( isLastLessOrEqual() ? key < k : key <= k );
	}

	template <class Ar>
	void serialize( Ar& ar ) {
		serializer(ar, key, orEqual, offset);
	}
};

inline bool operator == (const KeySelectorRef& lhs, const KeySelectorRef& rhs) { return lhs.getKey() == rhs.getKey() && lhs.orEqual==rhs.orEqual && lhs.offset==rhs.offset; }
inline KeySelectorRef lastLessThan( const KeyRef& k ) {
	return KeySelectorRef( k, false, 0 );
}
inline KeySelectorRef lastLessOrEqual( const KeyRef& k ) {
	return KeySelectorRef( k, true, 0 );
}
inline KeySelectorRef firstGreaterThan( const KeyRef& k ) {
	return KeySelectorRef( k, true, +1 );
}
inline KeySelectorRef firstGreaterOrEqual( const KeyRef& k ) {
	return KeySelectorRef( k, false, +1 );
}
inline KeySelectorRef operator + (const KeySelectorRef& s, int off) {
	return KeySelectorRef(s.getKey(), s.orEqual, s.offset+off);
}
inline KeySelectorRef operator - (const KeySelectorRef& s, int off) {
	return KeySelectorRef(s.getKey(), s.orEqual, s.offset-off);
}
inline bool selectorInRange( KeySelectorRef const& sel, KeyRangeRef const& range ) {
	// Returns true if the given range suffices to at least begin to resolve the given KeySelectorRef
	return sel.getKey() >= range.begin && (sel.isBackward() ? sel.getKey() <= range.end : sel.getKey() < range.end);
}

template <class Val>
struct KeyRangeWith : KeyRange {
	Val value;
	KeyRangeWith() {}
	KeyRangeWith( const KeyRangeRef& range, const Val& value ) : KeyRange(range), value(value) {}
	bool operator == ( const KeyRangeWith& r ) const { return KeyRangeRef::operator==(r) && value == r.value; }

	template <class Ar>
	void serialize( Ar& ar ) {
		serializer(ar, ((KeyRange&)*this), value);
	}
};
template <class Val>
KeyRangeWith<Val> keyRangeWith( const KeyRangeRef& range, const Val& value ) {
	return KeyRangeWith<Val>(range, value);
}

struct GetRangeLimits {
	enum { ROW_LIMIT_UNLIMITED = -1, BYTE_LIMIT_UNLIMITED = -1 };

	int rows;
	int minRows;
	int bytes;

	GetRangeLimits() : rows( ROW_LIMIT_UNLIMITED ), minRows(1), bytes( BYTE_LIMIT_UNLIMITED ) {}
	explicit GetRangeLimits( int rowLimit ) : rows( rowLimit ), minRows(1), bytes( BYTE_LIMIT_UNLIMITED ) {}
	GetRangeLimits( int rowLimit, int byteLimit ) : rows( rowLimit ), minRows(1), bytes( byteLimit ) {}

	void decrement( VectorRef<KeyValueRef> const& data );
	void decrement( KeyValueRef const& data );

	// True if either the row or byte limit has been reached
	bool isReached();

	// True if data would cause the row or byte limit to be reached
	bool reachedBy( VectorRef<KeyValueRef> const& data );

	bool hasByteLimit();
	bool hasRowLimit();

	bool hasSatisfiedMinRows();
	bool isValid() { return (rows >= 0 || rows == ROW_LIMIT_UNLIMITED)
							&& (bytes >= 0 || bytes == BYTE_LIMIT_UNLIMITED)
							&& minRows >= 0 && (minRows <= rows || rows == ROW_LIMIT_UNLIMITED); }
};

struct RangeResultRef : VectorRef<KeyValueRef> {
	bool more;  // True if (but not necessarily only if) values remain in the *key* range requested (possibly beyond the limits requested)
	            // False implies that no such values remain
	Optional<KeyRef> readThrough;  // Only present when 'more' is true. When present, this value represent the end (or beginning if reverse) of the range
								   // which was read to produce these results. This is guarenteed to be less than the requested range.
	bool readToBegin;
	bool readThroughEnd;

	RangeResultRef() : more(false), readToBegin(false), readThroughEnd(false) {}
	RangeResultRef( Arena& p, const RangeResultRef& toCopy ) : more( toCopy.more ), readToBegin( toCopy.readToBegin ), readThroughEnd( toCopy.readThroughEnd ), readThrough( toCopy.readThrough.present() ? KeyRef( p, toCopy.readThrough.get() ) : Optional<KeyRef>() ), VectorRef<KeyValueRef>( p, toCopy ) {}
	RangeResultRef( const VectorRef<KeyValueRef>& value, bool more, Optional<KeyRef> readThrough = Optional<KeyRef>() ) : VectorRef<KeyValueRef>( value ), more( more ), readThrough( readThrough ), readToBegin( false ), readThroughEnd( false ) {}
	RangeResultRef( bool readToBegin, bool readThroughEnd ) : more(false), readToBegin(readToBegin), readThroughEnd(readThroughEnd) { }

	template <class Ar>
	void serialize( Ar& ar ) {
		serializer(ar, ((VectorRef<KeyValueRef>&)*this), more, readThrough, readToBegin, readThroughEnd);
	}

	std::string toString() const {
		return "more:" + std::to_string(more) +
		       " readThrough:" + (readThrough.present() ? readThrough.get().toString() : "[unset]") +
		       " readToBegin:" + std::to_string(readToBegin) + " readThroughEnd:" + std::to_string(readThroughEnd);
	}
};

template<>
struct Traceable<RangeResultRef> : std::true_type {
	static std::string toString(const RangeResultRef& value) {
		return Traceable<VectorRef<KeyValueRef>>::toString(value);
	}
};

struct KeyValueStoreType {
	constexpr static FileIdentifier file_identifier = 6560359;
	// These enumerated values are stored in the database configuration, so should NEVER be changed.
	// Only add new ones just before END.
	// SS storeType is END before the storageServerInterface is initialized.
	enum StoreType {
		SSD_BTREE_V1,
		MEMORY,
		SSD_BTREE_V2,
		SSD_REDWOOD_V1,
		MEMORY_RADIXTREE,
		END
	};

	KeyValueStoreType() : type(END) {}
	KeyValueStoreType( StoreType type ) : type(type) {
		if ((uint32_t)type > END)
			this->type = END;
	}
	operator StoreType() const { return StoreType(type); }

	template <class Ar>
	void serialize(Ar& ar) { serializer(ar, type); }

	std::string toString() const {
		switch( type ) {
			case SSD_BTREE_V1: return "ssd-1";
			case SSD_BTREE_V2: return "ssd-2";
			case SSD_REDWOOD_V1: return "ssd-redwood-experimental";
			case MEMORY: return "memory";
			case MEMORY_RADIXTREE: return "memory-radixtree-beta";
			default: return "unknown";
		}
	}

private:
	uint32_t type;
};

template<>
struct Traceable<KeyValueStoreType> : std::true_type {
	static std::string toString(KeyValueStoreType const& value) {
		return value.toString();
	}
};

struct TLogVersion {
	enum Version {
		UNSET = 0,
		// Everything between BEGIN and END should be densely packed, so that we
		// can iterate over them easily.
		// V1 = 1,  // 4.6 is dispatched to via 6.0
		V2 = 2, // 6.0
		V3 = 3, // 6.1
		V4 = 4, // 6.2
		V5 = 5, // 7.0
		MIN_SUPPORTED = V2,
		MAX_SUPPORTED = V5,
		MIN_RECRUITABLE = V3,
		DEFAULT = V4,
	} version;

	TLogVersion() : version(UNSET) {}
	TLogVersion( Version v ) : version(v) {}

	operator Version() const {
		return version;
	}

	template <class Ar>
	void serialize(Ar& ar) {
		uint32_t v = (uint32_t)version;
		serializer(ar, v);
		version = (Version)v;
	}

	static ErrorOr<TLogVersion> FromStringRef( StringRef s ) {
		if (s == LiteralStringRef("2")) return V2;
		if (s == LiteralStringRef("3")) return V3;
		if (s == LiteralStringRef("4")) return V4;
		if (s == LiteralStringRef("5")) return V5;
		return default_error_or();
	}
};

template<>
struct Traceable<TLogVersion> : std::true_type {
	static std::string toString(TLogVersion const& value) {
		return Traceable<Version>::toString(value.version);
	}
};

struct TLogSpillType {
	// These enumerated values are stored in the database configuration, so can NEVER be changed.  Only add new ones just before END.
	enum SpillType {
		UNSET = 0,
		DEFAULT = 2,
		VALUE = 1,
		REFERENCE = 2,
		END = 3,
	};

	TLogSpillType() : type(DEFAULT) {}
	TLogSpillType( SpillType type ) : type(type) {
		if ((uint32_t)type >= END) {
			this->type = UNSET;
		}
	}
	operator SpillType() const { return SpillType(type); }

	template <class Ar>
	void serialize(Ar& ar) { serializer(ar, type); }

	std::string toString() const {
		switch( type ) {
			case VALUE: return "value";
			case REFERENCE: return "reference";
			case UNSET: return "unset";
			default: ASSERT(false);
		}
		return "";
	}

	static ErrorOr<TLogSpillType> FromStringRef( StringRef s ) {
		if ( s == LiteralStringRef("1") ) return VALUE;
		if ( s == LiteralStringRef("2") ) return REFERENCE;
		return default_error_or();
	}

	uint32_t type;
};

//Contains the amount of free and total space for a storage server, in bytes
struct StorageBytes {
	int64_t free;
	int64_t total;
	int64_t used;         // Used by *this* store, not total-free
	int64_t available;    // Amount of disk space that can be used by data structure, including free disk space and internally reusable space

	StorageBytes() { }
	StorageBytes(int64_t free, int64_t total, int64_t used, int64_t available) : free(free), total(total), used(used), available(available) { }

	template <class Ar>
	void serialize(Ar& ar) {
		serializer(ar, free, total, used, available);
	}
};

struct LogMessageVersion {
	// Each message pushed into the log system has a unique, totally ordered LogMessageVersion
	// See ILogSystem::push() for how these are assigned
	Version version;
	uint32_t sub;

	void reset(Version v) {
		version = v;
		sub = 0;
	}

	bool operator<(LogMessageVersion const& r) const {
		if (version<r.version) return true;
		if (r.version<version) return false;
		return sub < r.sub;
	}

	bool operator==(LogMessageVersion const& r) const { return version == r.version && sub == r.sub; }

	std::string toString() const { return format("%lld.%d", version, sub); }

	LogMessageVersion(Version version, uint32_t sub) : version(version), sub(sub) {}
	explicit LogMessageVersion(Version version) : version(version), sub(0) {}
	LogMessageVersion() : version(0), sub(0) {}
	bool empty() const { return (version == 0) && (sub == 0); }
};

struct AddressExclusion {
	IPAddress ip;
	int port;

	AddressExclusion() : ip(0), port(0) {}
	explicit AddressExclusion(const IPAddress& ip) : ip(ip), port(0) {}
	explicit AddressExclusion(const IPAddress& ip, int port) : ip(ip), port(port) {}

	bool operator<(AddressExclusion const& r) const {
		if (ip != r.ip) return ip < r.ip;
		return port < r.port;
	}
	bool operator==(AddressExclusion const& r) const { return ip == r.ip && port == r.port; }

	bool isWholeMachine() const { return port == 0; }
	bool isValid() const { return ip.isValid() || port != 0; }

	bool excludes( NetworkAddress const& addr ) const {
		if(isWholeMachine())
			return ip == addr.ip;
		return ip == addr.ip && port == addr.port;
	}

	// This is for debugging and IS NOT to be used for serialization to persistant state
	std::string toString() const {
		if (!isWholeMachine())
			return formatIpPort(ip, port);
		return ip.toString();
	}

	static AddressExclusion parse( StringRef const& );

	template <class Ar>
	void serialize(Ar& ar) {
		serializer(ar, ip, port);
	}
};

inline bool addressExcluded( std::set<AddressExclusion> const& exclusions, NetworkAddress const& addr ) {
	return exclusions.count( AddressExclusion(addr.ip, addr.port) ) || exclusions.count( AddressExclusion(addr.ip) );
}

struct ClusterControllerPriorityInfo {
	enum DCFitness { FitnessPrimary, FitnessRemote, FitnessPreferred, FitnessUnknown, FitnessBad }; //cannot be larger than 7 because of leader election mask

	static DCFitness calculateDCFitness(Optional<Key> const& dcId, std::vector<Optional<Key>> const& dcPriority) {
		if(!dcPriority.size()) {
			return FitnessUnknown;
		} else if(dcPriority.size() == 1) {
			if(dcId == dcPriority[0]) {
				return FitnessPreferred;
			} else {
				return FitnessUnknown;
			}
		} else {
			if(dcId == dcPriority[0]) {
				return FitnessPrimary;
			} else if(dcId == dcPriority[1]) {
				return FitnessRemote;
			} else {
				return FitnessBad;
			}
		}
	}

	uint8_t processClassFitness;
	bool isExcluded;
	uint8_t dcFitness;

	bool operator== (ClusterControllerPriorityInfo const& r) const { return processClassFitness == r.processClassFitness && isExcluded == r.isExcluded && dcFitness == r.dcFitness; }
	ClusterControllerPriorityInfo()
	  : ClusterControllerPriorityInfo(/*ProcessClass::UnsetFit*/ 2, false,
	                                  ClusterControllerPriorityInfo::FitnessUnknown) {}
	ClusterControllerPriorityInfo(uint8_t processClassFitness, bool isExcluded, uint8_t dcFitness) : processClassFitness(processClassFitness), isExcluded(isExcluded), dcFitness(dcFitness) {}

	template <class Ar>
	void serialize(Ar& ar) {
		serializer(ar, processClassFitness, isExcluded, dcFitness);
	}
};

class Database;

struct HealthMetrics {
	struct StorageStats {
		int64_t storageQueue;
		int64_t storageDurabilityLag;
		double diskUsage;
		double cpuUsage;

		bool operator==(StorageStats const &r) const {
			return (
				(storageQueue == r.storageQueue) &&
				(storageDurabilityLag == r.storageDurabilityLag) &&
				(diskUsage == r.diskUsage) &&
				(cpuUsage == r.cpuUsage)
			);
		}

		template <class Ar>
		void serialize(Ar& ar) {
			serializer(ar, storageQueue, storageDurabilityLag, diskUsage, cpuUsage);
		}
	};

	int64_t worstStorageQueue;
	int64_t worstStorageDurabilityLag;
	int64_t worstTLogQueue;
	double tpsLimit;
	bool batchLimited;
	std::map<UID, StorageStats> storageStats;
	std::map<UID, int64_t> tLogQueue;

	HealthMetrics()
		: worstStorageQueue(0)
		, worstStorageDurabilityLag(0)
		, worstTLogQueue(0)
		, tpsLimit(0.0)
		, batchLimited(false)
	{}

	void update(const HealthMetrics& hm, bool detailedInput, bool detailedOutput)
	{
		worstStorageQueue = hm.worstStorageQueue;
		worstStorageDurabilityLag = hm.worstStorageDurabilityLag;
		worstTLogQueue = hm.worstTLogQueue;
		tpsLimit = hm.tpsLimit;
		batchLimited = hm.batchLimited;

		if (!detailedOutput) {
			storageStats.clear();
			tLogQueue.clear();
		} else if (detailedInput) {
			storageStats = hm.storageStats;
			tLogQueue = hm.tLogQueue;
		}
	}

	bool operator==(HealthMetrics const& r) const {
		return (
			worstStorageQueue == r.worstStorageQueue &&
			worstStorageDurabilityLag == r.worstStorageDurabilityLag &&
			worstTLogQueue == r.worstTLogQueue &&
			storageStats == r.storageStats &&
			tLogQueue == r.tLogQueue &&
			batchLimited == r.batchLimited
		);
	}

	template <class Ar>
	void serialize(Ar& ar) {
		serializer(ar, worstStorageQueue, worstStorageDurabilityLag, worstTLogQueue, tpsLimit, batchLimited, storageStats, tLogQueue);
	}
};

struct WorkerBackupStatus {
	LogEpoch epoch;
	Version version;
	Tag tag;

	WorkerBackupStatus() : epoch(0), version(invalidVersion) {}
	WorkerBackupStatus(LogEpoch e, Version v, Tag t) : epoch(e), version(v), tag(t) {}

	template <class Ar>
	void serialize(Ar& ar) {
		serializer(ar, epoch, version, tag);
	}
};

#endif<|MERGE_RESOLUTION|>--- conflicted
+++ resolved
@@ -73,7 +73,7 @@
 	}
 
 	template <class Ar>
-	force_inline void serialize_unversioned(Ar& ar) { 
+	force_inline void serialize_unversioned(Ar& ar) {
 		serializer(ar, locality, id);
 	}
 };
@@ -97,13 +97,8 @@
 		}
 	}
 
-<<<<<<< HEAD
-	template <int i, class Type>
-	static void assign(Member& m, const Type& t) {
-=======
 	template <int i, class Type, class Context>
 	static void assign(Member& m, const Type& t, Context&) {
->>>>>>> 60c699d6
 		if constexpr (i == 0) {
 			m.id = t;
 		} else {
@@ -419,7 +414,7 @@
 typedef Standalone<ValueRef> Value;
 typedef Standalone<KeyRangeRef> KeyRange;
 typedef Standalone<KeyValueRef> KeyValue;
-typedef Standalone<struct KeySelectorRef> KeySelector; 
+typedef Standalone<struct KeySelectorRef> KeySelector;
 
 enum { invalidVersion = -1, latestVersion = -2 };
 
