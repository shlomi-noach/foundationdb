--- conflicted
+++ resolved
@@ -2182,14 +2182,9 @@
 }
 
 //FIXME: This seems pretty horrible. Now a Database can't die until all of its watches do...
-<<<<<<< HEAD
-ACTOR Future<Void> watch( Reference<Watch> watch, Database cx, Transaction *self ) {
-	state TransactionInfo info = self->info;
+ACTOR Future<Void> watch(Reference<Watch> watch, Database cx, Transaction *self, TransactionInfo info) {
 	state Standalone<VectorRef<StringRef>> tags = self->options.tags;
 
-=======
-ACTOR Future<Void> watch(Reference<Watch> watch, Database cx, TransactionInfo info) {
->>>>>>> 1087ec2a
 	cx->addWatch();
 	try {
 		choose {
@@ -2232,7 +2227,7 @@
 	++cx->transactionWatchRequests;
 	cx->addWatch();
 	watches.push_back(watch);
-	return ::watch(watch, cx, info);
+	return ::watch(watch, cx, this, info);
 }
 
 ACTOR Future<Standalone<VectorRef<const char*>>> getAddressesForKeyActor(Key key, Future<Version> ver, Database cx,
@@ -3147,21 +3142,17 @@
 			options.includePort = true;
 			break;
 
-<<<<<<< HEAD
 		case FDBTransactionOptions::TAG:
 			validateOptionValue(value, true);
 			options.tags.push_back_deep(options.tags.arena(), value.get());
 			break;
 
-		default:
-=======
 	    case FDBTransactionOptions::REPORT_CONFLICTING_KEYS:
 		    validateOptionValue(value, false);
 		    options.reportConflictingKeys = true;
 		    break;
 
 	    default:
->>>>>>> 1087ec2a
 			break;
 	}
 }
