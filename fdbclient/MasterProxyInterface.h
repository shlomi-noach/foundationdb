--- conflicted
+++ resolved
@@ -199,12 +199,7 @@
 
 	template <class Ar>
 	void serialize(Ar& ar) {
-<<<<<<< HEAD
-		serializer(ar, BasicLoadBalancedReply::recentRequests, version, locked, metadataVersion, tagThrottleInfo,
-		           midShardSize);
-=======
 		serializer(ar, BasicLoadBalancedReply::processBusyTime, version, locked, metadataVersion, tagThrottleInfo, midShardSize);
->>>>>>> 834426e8
 	}
 };
 
